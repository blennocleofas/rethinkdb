<script id="body-structure-template" type="text/x-handlebars-template">
    <div id="sticky-wrap">
        <div id="navbar-container"></div>
        <div id="dev-tools">
            <h3>Development tools</h3>
            <div id="show-walkthrough-popup" class="btn">Show walkthrough popup</div>
            <div id="pause-application" class="btn">Pause JS</div>
        </div>
        <div id="sidebar"></div>
        <div id="main-container">
            <div id="cluster" class="container"></div>
            <div class="walkthrough-popup"></div>
            <div id="modal-dialog"></div>
        </div>
    </div>
<<<<<<< HEAD
    <div class="container main-container">
        <div class="walkthrough-popup"></div>
        <div id="sidebar"></div>
        <div id="cluster"></div>
        <div id="modal-dialog"></div>
=======
    <div id="footer">
        <div class="container">
            <p class="copyright">Copyright 2012 RethinkDB - All rights reserved</p>
            <ul>
                <li>Support</li>
                <li>Blog</li>
                <li>Company</li>
                <li>Press</li>
                <li>Terms</li>
            </ul>
        </div>
>>>>>>> e7fc22b7
    </div>
    <div id="walkthrough"></div>
</script>

<script id="is_disconnected-template" type="text/x-handlebars-template">
  <div class="modal show is_disconnected">
    <div class="modal-header">
      <h3>You have been disconnected from the server</h3>
    </div>
    <div class="modal-body">
        <p>The connection to the server has been lost.
        <p class="animation_state">
            <span class="reconnecting_state">Trying to reconnect</span>
            <span class="three_dots_connecting"></span>
        </p>
    </div>
  </div>
</script>

<script id="is_disconnected_message-template" type="text/x-handlebars-template">
    Failed to reconnect. Trying again   
</script><|MERGE_RESOLUTION|>--- conflicted
+++ resolved
@@ -13,13 +13,6 @@
             <div id="modal-dialog"></div>
         </div>
     </div>
-<<<<<<< HEAD
-    <div class="container main-container">
-        <div class="walkthrough-popup"></div>
-        <div id="sidebar"></div>
-        <div id="cluster"></div>
-        <div id="modal-dialog"></div>
-=======
     <div id="footer">
         <div class="container">
             <p class="copyright">Copyright 2012 RethinkDB - All rights reserved</p>
@@ -31,7 +24,6 @@
                 <li>Terms</li>
             </ul>
         </div>
->>>>>>> e7fc22b7
     </div>
     <div id="walkthrough"></div>
 </script>
