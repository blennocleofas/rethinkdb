# Copyright 2010-2012 RethinkDB, all rights reserved.
#Models for Backbone.js

class Database extends Backbone.Model
    get_namespaces: =>
        namespaces_in_datacenter = []
        for namespace in namespaces.models
            if namespace.get('database') is @get('id')
                namespaces_in_datacenter.push namespace

        return namespaces_in_datacenter

    get_stats_for_performance: =>
        __s =
            keys_read: 0
            keys_set: 0
        for namespace in namespaces.models
            if namespace.get('database') is @get('id')
                _s = namespace.get_stats()
                if not _s?
                    continue
                __s.keys_read += _s.keys_read
                __s.keys_set += _s.keys_set
        return __s

class Namespace extends Backbone.Model
    initialize: ->
        # Add a computed shards property for convenience and metadata
        @compute_shards()
    compute_shards: =>
        @.set 'computed_shards', new DataUtils.Shards [],@

    transform_key: (a) ->
        if a is null
            a_new = a
        else if a is ""
            a_new = -Infinity
        else if typeof a is "string" and a[0]? and a[0] is 'N'
            s = a.slice(a.indexOf("%23")+3)
            if _.isNaN(parseFloat(s)) is false
                a_new = parseFloat(s)
        else if typeof a is "string" and a[0]? and a[0] is 'S'
            a_new = a.slice(1)

        return a_new


    compare_keys: (a, b) =>
        #return 1 if a > b
        a_new = @transform_key(a)
        b_new = @transform_key(b)

        if typeof a_new is 'number' and typeof b_new is 'number'
            return a_new-b_new
        else if typeof a_new is 'string' and typeof b_new is 'string'
            if a_new > b_new
                return 1
            else if a_new < b_new
                return -1
            else
                return 0
        else if typeof a_new isnt typeof b_new
            if typeof a_new is 'number' and typeof b_new is 'string'
                return -1
            else if typeof a_new is 'string' and typeof b_new is 'number'
                return 1
            else if a_new is null and b_new isnt null
                return 1
            else if b_new is null and a_new isnt null
                return -1
        return 0


    load_key_distr: =>
        $.ajax
            processData: false
            url: "/ajax/distribution?namespace=#{@get('id')}&depth=2"
            type: 'GET'
            contentType: 'application/json'
            success: (distr_data) =>
                # Cache the data
                # Sort the keys and cache that too
                distr_keys = []
                for key, count of distr_data
                    distr_keys.push(key)
                distr_keys.sort(@compare_keys)

                @set('key_distr_sorted', distr_keys)
                @set('key_distr', distr_data)
                @timeout = setTimeout @load_key_distr, 5000
            error: =>
                if namespaces.get(@get('id'))?
                    @timeout = setTimeout @load_key_distr, 1000

    clear_timeout: =>
        if @timeout?
            clearTimeout @timeout

    # Some shard helpers
    compute_shard_rows_approximation: (shard) =>
        # first see if we can grab the distr data
        shard = $.parseJSON(shard)
        if not @get('key_distr')? or not @get('key_distr_sorted')?
            return null

        # some basic initialization
        start_key = shard[0]
        end_key = shard[1]

        # TODO: we should interpolate once we will have decided how to order different type of keys

        # find the first key greater than the beginning of our shard
        # and keep summing until we get past our shard boundary.
        count = 0

        for key in @get('key_distr_sorted')
            # TODO Might be unsafe when comparing string and integers. Need to be checked when the back end will have decided what to do.
            if @compare_keys(key, start_key) >= 0 or start_key is ''
                if @compare_keys(key, end_key) < 0 or end_key is null
                    if @get('key_distr')[key]?
                        count += @get('key_distr')[key]

        return count.toString() # Return string since [] == 0 return true (for Handlebars)

    # Is x between the lower and upper splitpoints (the open interval) for the given index?
    splitpoint_between: (shard_index, sp) =>
        all_sps = @.get('splitpoints')
        return (shard_index == 0 || all_sps[shard_index - 1] < sp) && (shard_index == all_sps.length || sp < all_sps[shard_index])

    # Computing btree stats based on machine stats
    get_stats: =>
        __s =
            keys_read: 0
            keys_set: 0
        _.each DataUtils.get_namespace_machines(@get('id')), (mid) =>
            _m = machines.get(mid)
            if _m?
                _s = _m.get_stats()[@get('id')]
            if _s?.serializers?
                keys_read = 0
                keys_set = 0
                for serializer_id of _s.serializers
                    serializer = _s.serializers[serializer_id]
                    if serializer.btree?

                        keys_read = parseFloat(serializer.btree.keys_read)
                        keys_set = parseFloat(serializer.btree.keys_set)
                        if not isNaN(keys_read)
                            __s.keys_read += keys_read
                        if not isNaN(keys_set)
                            __s.keys_set += keys_set
        return __s

    get_stats_for_performance: =>
        # Ops/sec stats
        __s =
            keys_read: 0
            keys_set: 0
            global_disk_space: 0
        _s = this.get_stats()
        if _s?
            __s.keys_read += _s.keys_read
            __s.keys_set += _s.keys_set
        # CPU, mem, disk
        num_machines_in_namespace = 0
        for machine in machines.models
            if machine.get('stats')? and @get('id') of machine.get('stats') and machine.is_reachable
                num_machines_in_namespace++
                __s.global_disk_space += machine.get_used_disk_space()
        return __s

class Datacenter extends Backbone.Model
    # Compute the number of machines not used by other datacenters for one namespace
    compute_num_machines_not_used_by_other_datacenters: (namespace) =>
        max_machines = machines.length
        for datacenter_id of namespace.get('replica_affinities')
            # The second condition is to make sure that the datacenter does exist (and was not deleted)
            if datacenter_id isnt @get('id') and datacenters.get(datacenter_id)?
                max_machines -= namespace.get('replica_affinities')[datacenter_id]
        if namespace.get('primary_uuid') isnt @get('id')
            max_machines -= 1

        return max_machines


    get_machines: =>
        machines.filter (machine) => machine.get('datacenter_uuid') is @get('id')
    get_stats: =>
        stats =
            dc_disk_space: 0
        for machine in machines.models
            if machine.get('datacenter_uuid') is @get('id')
                stats.dc_disk_space += machine.get_used_disk_space()
        return stats

    get_stats_for_performance: =>
        # Ops/sec stats
        __s =
            keys_read: 0
            keys_set: 0
            global_disk_space: 0
        for namespace in namespaces.models
            if not namespace.get('blueprint')? or not namespace.get('blueprint').peers_roles?
                continue
            for machine_id of namespace.get('blueprint').peers_roles
                machine = machines.get(machine_id)
                if not machine?
                    continue
                has_data = false
                if machine.get('datacenter_uuid') is @get('id') and namespace.get('blueprint').peers_roles[machine_id]?
                    for shard_key of namespace.get('blueprint').peers_roles[machine_id]
                        if namespace.get('blueprint').peers_roles[machine_id][shard_key] isnt 'role_nothing'
                            has_data = true
                            break
                    if has_data is true
                        break
            if has_data is true
                _s = namespace.get_stats()
                if not _s?
                    continue
                __s.keys_read += _s.keys_read
                __s.keys_set += _s.keys_set

        # CPU, mem, disk
        num_machines_in_datacenter = 0
        for machine in machines.models
            if machine.get('datacenter_uuid') is @get('id') and machine.is_reachable
                num_machines_in_datacenter++
                __s.global_disk_space += machine.get_used_disk_space()
        return __s


class Machine extends Backbone.Model
    get_stats: =>
        stats = @get('stats')
        if not stats?
            stats = {}
        if not stats.proc?
            stats.proc = {}
        return stats

    get_used_disk_space: =>
        machine_disk_space = 0
        for nid, value of @get_stats()
            # Check if nid is actually a namespace id
            if namespaces.get(nid)?
                stats = value.cache
                if stats?
                    machine_disk_space += parseInt(stats.block_size) * parseInt(stats.blocks_total)
        return machine_disk_space

    get_stats_for_performance: =>
        stats_full = @get_stats()
        __s =
            keys_read: 0
            keys_set: 0
            global_disk_space: parseInt(@get_used_disk_space())

        for namespace in namespaces.models
            _s = namespace.get_stats()
            if not _s?
                continue

            if namespace.get('id') of stats_full
                __s.keys_read += _s.keys_read
                __s.keys_set += _s.keys_set
        # CPU, mem, disk
        return __s

    is_reachable: =>
        reachable = directory.get(@get('id'))?
        return reachable

    # Returns a filtered list of namespaces whose shards use this server as master
    is_master_for_namespaces: =>
        namespaces.filter (namespace) =>
            for machine_uuid, peer_roles of namespace.get('blueprint').peers_roles
                if machine_uuid is @get('id')
                    for shard, role of peer_roles
                        if role is 'role_primary'
                            return true

    # Return an object with warnings if a server cannot be moved
    get_data_for_moving: =>
        data = {}
        dc_uuid = @get('datacenter_uuid')
        # If the server is in Universe, we can move it since it's always safe
        if dc_uuid isnt universe_datacenter.get('id')
            # Count the number of servers in the same datacenter as this server
            num_machines_in_dc = 0
            machines.each (machine) => num_machines_in_dc++ if dc_uuid is machine.get('datacenter_uuid')

            # Looking for critical issues (long term loss of availability)
            # (look for namespaces where the datacenter is primary and with just one machine)
            namespaces_with_critical_issue = []
            # Find the tables that won't have sufficient replicas if we unassign this server
            namespaces_with_unsatisfiable_goals = []
            for namespace in namespaces.models
                # Does the datacenter of this server have responsibilities for the namespace?
                if dc_uuid of namespace.get('replica_affinities')
                    num_replicas = namespace.get('replica_affinities')[dc_uuid]
                    # If the datacenter acts as primary for the namespace, bump the replica count by one
                    num_replicas++ if namespace.get('primary_uuid') is dc_uuid

                # There will be a unsatisfiable goals if we unassign the machine
                # We take for granted that acks < num_replicas. We might want to increase the safety.
                if num_machines_in_dc <= num_replicas
                    namespaces_with_unsatisfiable_goals.push
                        id: namespace.get('id')
                        name: namespace.get('name')

                # The last machine in the datacenter is primary so no new master can be elected if the master is moved
                if num_machines_in_dc is 1 and dc_uuid is namespace.get('primary_uuid')
                    namespaces_with_critical_issue.push
                        id: namespace.get('id')
                        name: namespace.get('name')


                # That's all, if the machine that's going to replace universe is already working for universe,
                # it will start working for the datacenter and the unassigned one will start working for universe
            if namespaces_with_unsatisfiable_goals.length > 0
                data = _.extend data,
                    has_warning: true
                    namespaces_with_unsatisfiable_goals: namespaces_with_unsatisfiable_goals
                    num_namespaces_with_unsatisfiable_goals: namespaces_with_unsatisfiable_goals.length
            if namespaces_with_critical_issue.length > 0
                data = _.extend data,
                    namespaces_with_critical_issue: namespaces_with_critical_issue
                    num_namespaces_with_critical_issue: namespaces_with_critical_issue.length

            if namespaces_with_unsatisfiable_goals.length > 0 or namespaces_with_critical_issue.length > 0
                data = _.extend data,
                    has_warning: true
                    datacenter_id: @get('datacenter_uuid')
                    datacenter_name: datacenters.get(@get('datacenter_uuid')).get('name')
                    machine_id: @get('id')
                    machine_name: @get('name')
        return data

class LogEntry extends Backbone.Model
    get_iso_8601_timestamp: => new Date(@.get('timestamp') * 1000)
    get_formatted_message: =>
        msg = @.get('message')

class Issue extends Backbone.Model

class IssueRedundancy extends Backbone.Model

class Progress extends Backbone.Model

# this is a hook into the directory
class MachineAttributes extends Backbone.Model

class ConnectionStatus extends Backbone.Model

# This is a computed model for the cluster (mainly for stats right
# now)
class ComputedCluster extends Backbone.Model
    initialize: ->
        log_initial '(initializing) computed cluster model'
        super

    get_stats: =>
        # Ops/sec stats
        __s =
            keys_read: 0
            keys_set: 0
            global_disk_space: 0
        for namespace in namespaces.models
            _s = namespace.get_stats()
            if not _s?
                continue
            __s.keys_read += _s.keys_read
            __s.keys_set += _s.keys_set
        # CPU, mem, disk
        for m in machines.models
            __s.global_disk_space += m.get_used_disk_space()

        return __s




# Collections for Backbone.js
class Databases extends Backbone.Collection
    model: Database
    name: 'Databases'


class Namespaces extends Backbone.Collection
    model: Namespace
    name: 'Namespaces'

class Datacenters extends Backbone.Collection
    model: Datacenter
    name: 'Datacenters'

class Machines extends Backbone.Collection
    model: Machine
    name: 'Machines'

class Issues extends Backbone.Collection
    model: Issue
    url: '/ajax/issues'

# We compare the directory and the blueprints to detect redundancy problems
class IssuesRedundancy extends Backbone.Collection
    model: IssueRedundancy
    num_replicas : 0
    initialize: ->
        directory.on 'all', @compute_redundancy_errors
        namespaces.on 'all', @compute_redundancy_errors



    convert_activity: (role) ->
        switch role
            when 'role_secondary' then return 'secondary_up_to_date'
            when 'role_nothing' then return 'nothing'
            when 'role_primary' then return 'primary'

    compute_redundancy_errors: =>
        issues_redundancy_new = []

        num_replicas = 0


        directory_by_namespaces = DataUtils.get_directory_activities_by_namespaces()
        for namespace in namespaces.models
            namespace_id = namespace.get('id')
            blueprint = namespace.get('blueprint').peers_roles
            for machine_id of blueprint
                if machines.get(machine_id)? and machines.get(machine_id).get('name')?
                    machine_name = machines.get(machine_id).get('name')
                else # can happen if machines is not loaded yet
                    machine_name = machine_id

                for key of blueprint[machine_id]
                    value = blueprint[machine_id][key]
                    if value is "role_primary" or value is "role_secondary"
                        num_replicas++

                        if !(directory_by_namespaces?) or !(directory_by_namespaces[namespace_id]?) or !(directory_by_namespaces[namespace_id][machine_id]?)
                            issue_redundancy_param =
                                machine_id: machine_id
                                machine_name: machine_name
                                namespace_uuid: namespace_id
                                namespace_name: namespace.get('name')
                                shard: key
                                blueprint: value
                                directory: 'not_found'
                            issue_redundancy = new IssueRedundancy issue_redundancy_param
                            issues_redundancy_new.push issue_redundancy
                        else if directory_by_namespaces[namespace_id][machine_id][key] != @convert_activity(value)
                            issue_redundancy_param =
                                machine_id: machine_id
                                machine_name: machine_name
                                namespace_uuid: namespace_id
                                namespace_name: namespace.get('name')
                                shard: key
                                blueprint: value
                                directory: directory_by_namespaces[namespace_id][machine_id][key]
                            issues_redundancy_new.push new IssueRedundancy issue_redundancy_param


        if issues_redundancy_new.length > 0 or issues_redundancy_new.length isnt @.length
            @.reset(issues_redundancy_new)

        if num_replicas isnt @num_replicas
            @num_replicas = num_replicas
            @.trigger 'reset'

class ProgressList extends Backbone.Collection
    model: Progress
    url: '/ajax/progress'

# hook into directory
class Directory extends Backbone.Collection
    model: MachineAttributes
    url: '/ajax/directory'

# This module contains utility functions that compute and massage
# commonly used data.
module 'DataUtils', ->
    # The equivalent of a database view, but for our Backbone models.
    # Our models and collections have direct representations on the server. For
    # convenience, it's useful to pick data from several of these models: these
    # are computed models (and computed collections).

    # Computed shard for a particular namespace: computed for convenience and for extra metadata
    # Arguments:
    #   shard: element of the namespace shards list: Namespace.get('shards')
    #   namespace: namespace that this shard belongs to
    # Computed attributes of a shard:
    #   shard_boundaries: JSON string representing the shard boundaries
    #   primary_uuid: machine uuid that is the master for this shard
    #   secondary_uuids: list of machine_uuids that are the secondaries for this shard
    class @Shard extends Backbone.Model
        get_primary_uuid: => DataUtils.get_shard_primary_uuid @namespace.get('id'), @shard
        get_secondary_uuids: => DataUtils.get_shard_secondary_uuids @namespace.get('id'), @shard

        initialize: (shard, namespace) =>
            @shard = shard
            @namespace = namespace

            @.set 'shard_boundaries', @shard
            @.set 'primary_uuid', @get_primary_uuid()
            @.set 'secondary_uuids',  @get_secondary_uuids()

            namespace.on 'change:blueprint', @set_uuids

        set_uuids: =>
            new_primary_uuid = @get_primary_uuid()
            new_secondary_uuids = @get_secondary_uuids()
            @.set 'primary_uuid', new_primary_uuid if @.get('primary_uuid') isnt new_primary_uuid
            @.set 'secondary_uuids', new_secondary_uuids if not _.isEqual @.get('secondary_uuids'), new_secondary_uuids

        destroy: =>
            namespace.on 'change:blueprint', @set_uuids

    # The Shards collection maintains the computed shards for a given namespace.
    # It will observe for any changes in the sharding scheme (or if the
    # namespace has just been added) and maintains the list of computed shards,
    # rebuilding if necessary.
    class @Shards extends Backbone.Collection
        model: DataUtils.Shard

        initialize: (models, namespace) =>
            @namespace = namespace
            @namespace.on 'change:shards', @compute_shards_without_args
            @namespace.on 'add', @compute_shards_without_args

        compute_shards_without_args: =>
            @compute_shards @namespace.get('shards')

        compute_shards: (shards) =>
            new_shards = []
            for shard in shards
                new_shards.push new DataUtils.Shard shard, @namespace
            @.reset new_shards

        destroy: =>
            @namespace.off 'change:shards', @compute_shards_without_args
            @namespace.off 'add', @compute_shards_without_args


    @stripslashes = (str) ->
        str=str.replace(/\\'/g,'\'')
        str=str.replace(/\\"/g,'"')
        str=str.replace(/\\0/g,"\x00")
        str=str.replace(/\\\\/g,'\\')
        return str

    @get_machine_reachability = (machine_uuid) ->
        reachable = directory.get(machine_uuid)?
        if not reachable
            _m = machines.get(machine_uuid)
            if _m?
                last_seen = _m.get('last_seen')
            else
                last_seen = null
            if last_seen
                last_seen = $.timeago(new Date(parseInt(last_seen) * 1000))
        json =
            reachable: reachable
            last_seen: last_seen
        return json

    @get_datacenter_reachability = (datacenter_uuid) ->
        total = (_.filter machines.models, (m) => m.get('datacenter_uuid') is datacenter_uuid).length
        reachable = (_.filter directory.models, (m) =>
            _m = machines.get(m.get('id'))
            if _m?
                _m.get('datacenter_uuid') is datacenter_uuid
            else
                return false
            ).length

        if reachable == 0 and total > 0
            for machine in machines.models
                if machine.get('datacenter_uuid') is datacenter_uuid
                    _last_seen = machine.get('last_seen')
                    if last_seen
                        if _last_seen > last_seen
                            last_seen = _last_seen
                    else
                        last_seen = _last_seen
            last_seen = $.timeago(new Date(parseInt(last_seen) * 1000))

        json =
            total: total
            reachable: reachable
            last_seen: last_seen

        return json

    @get_shard_primary_uuid = (namespace_uuid, shard) ->
        for machine_uuid, peers_roles of namespaces.get(namespace_uuid).get('blueprint').peers_roles
            for _shard, role of peers_roles
                if shard.toString() is _shard.toString() and role is 'role_primary'
                    return machine_uuid
        return null

    @get_shard_secondary_uuids = (namespace_uuid, shard) ->
        # We're organizing secondaries per datacenter
        secondaries = {}
        for machine_uuid, peers_roles of namespaces.get(namespace_uuid).get('blueprint').peers_roles
            if !machines.get(machine_uuid)? # In case the machine is dead
                continue

            datacenter_uuid = machines.get(machine_uuid).get('datacenter_uuid')
            for _shard, role of peers_roles
                if shard.toString() is _shard.toString() and role is 'role_secondary'
                    if not secondaries[datacenter_uuid]?
                        secondaries[datacenter_uuid] = []
                    secondaries[datacenter_uuid][secondaries[datacenter_uuid].length] = machine_uuid
        return secondaries

    @get_ack_expectations = (namespace_uuid, datacenter_uuid) ->
        namespace = namespaces.get(namespace_uuid)
        acks = namespace?.get('ack_expectations')?[datacenter_uuid]
        if acks?
            return acks
        else
            return 0

    @get_replica_affinities = (namespace_uuid, datacenter_uuid) ->
        namespace = namespaces.get(namespace_uuid)
        if datacenter_uuid is universe_datacenter.get('id')
            datacenter = universe_datacenter
        else
            datacenter = datacenters.get(datacenter_uuid)
        affs = namespace?.get('replica_affinities')?[datacenter?.get('id')]
        if affs?
            return affs
        else
            return 0

    @get_datacenter_machines = (datacenter_uuid) ->
        return _.filter(machines.models, (m) -> m.get('datacenter_uuid') is datacenter_uuid)

    # Return a list of machines relevant to a namespace
    @get_namespace_machines = (namespace_uuid) ->
        mids = []
        _n = namespaces.get(namespace_uuid)
        if not _n
            return []
        _n = _n.get('blueprint').peers_roles
        for mid, roles of _n
            mids.push(mid)
        return mids

    # Organizes the directory as a map of activity ids
    @get_directory_activities = ->
        activities = {}
        for machine in directory.models
            bcards = machine.get('rdb_namespaces')['reactor_bcards']
            for namespace_id, activity_map of bcards
                activity_map = activity_map['activity_map']
                for activity_id, activity of activity_map
                    activities[activity_id] =
                        value: activity
                        machine_id: machine.get('id')
                        namespace_id: namespace_id
        return activities

    @get_directory_activities_by_namespaces = ->
        activities = {}
        for machine in directory.models
            bcards = machine.get('rdb_namespaces')['reactor_bcards']
            for namespace_id, activity_map of bcards
                activity_map = activity_map['activity_map']
                for activity_id, activity of activity_map
                    if !(namespace_id of activities)
                        activities[namespace_id] = {}

                    if !activities[namespace_id][machine.get('id')]?
                        activities[namespace_id][machine.get('id')] = {}
                    activities[namespace_id][machine.get('id')][activity[0]] = activity[1]['type']
        return activities

    # Computes backfill progress for a given (namespace, shard,
    # machine) tripple. All arguments correspond to the objects that
    # are *receiving* data.
    @get_backfill_progress = (namespace_uuid, shard, machine_uuid) ->
        activity_map = @get_directory_activities()
        _output_json = []
        if typeof(shard) isnt 'string'
            shard = JSON.stringify(shard)

        # grab the right machine from the progress list
        progress = progress_list.get(machine_uuid)
        if not progress?
            return null

        # next level of organization is by namespaces, grab the
        # one we need
        progress = progress.get(namespace_uuid)
        if not progress?
            return null

        # The level of organization after that is by activity
        # ids. Each activity corresponds to the shard we're
        # backfilling into.
        for activity_uuid, shard_map of progress
            # Grab the activity from the activity map and break it up
            # into some useful information.
            activity = activity_map[activity_uuid]
            if not activity?
                # This probably means directory data hasn't caught up
                # with the progress data on the client yet.
                return null
            activity_type = activity.value[1].type
            into_shard = activity.value[0]

            # Check that we're on the right shard (our C++ and JS JSON
            # stringifiers have different policies with respect to
            # spaces, so removing spaces here. We really need a
            # standard way to compare shards - TODO here and in many
            # many other places)
            if into_shard.replace(/\s/g, '') isnt shard.replace(/\s/g, '')
                continue

            # Collect activity info about all the shards we're
            # replicating from
            senders_activity_id = []
            if activity_type is 'secondary_backfilling'
                senders_activity_id.push(activity.value[1].backfiller.activity_id)
            else if activity_type is 'primary_when_safe'
                for backfiller in activity.value[1].backfillers
                    senders_activity_id.push(backfiller.activity_id)


            # We now have a map from one shard (union of all shards
            # we're replicating from), to an array of progress
            # info. Grab these.
            union_shard = null
            progress_info_arr = null
            for _us, _pia of shard_map
                union_shard = _us
                progress_info_arr = _pia
                break

            # We now have two arrays: senders and progress infos
            # (which should theoretically be the same size). Combine
            # them into data points, push each datapoint onto
            # _output_json. We'll aggregate after the loop is done.
            for i in [0..(progress_info_arr.length - 1)]
                progress_info = progress_info_arr[i]
                sender = activity_map[senders_activity_id[i]]
                ratio_available = typeof(progress_info) isnt 'string'
                json =
                    replicated_blocks:    if ratio_available then progress_info[0] else null
                    total_blocks:         if ratio_available then progress_info[1] else null
                    block_info_available: ratio_available and progress_info[0] isnt -1 and progress_info[1] isnt -1
                    ratio_available:      ratio_available
                    machine_id:           sender.machine_id #TODO can fail
                _output_json.push json

        # Make sure there is stuff to report
        if _output_json.length is 0
            return null

        # Now we can aggregate the results for this shard by summing
        # progress from every shard it's replicating from
        agg_start =
            total_blocks: -1
            replicated_blocks: -1
            block_info_available: false
            ratio_available: false
            backfiller_machines: []
        agg_json = _.reduce(_output_json, ((agg, val) ->
            if val.block_info_available
                agg.total_blocks      = 0 if agg.total_blocks is -1
                agg.replicated_blocks = 0 if agg.replicated_blocks is -1
                agg.total_blocks      += val.total_blocks
                agg.replicated_blocks += val.replicated_blocks
                agg.block_info_available = true
            if val.ratio_available
                agg.ratio_available = true
            if typeof(val.machine_id) is 'string'
                agg.backfiller_machines.push
                    machine_id:   val.machine_id
                    machine_name: machines.get(val.machine_id).get('name')
            return agg
            ), agg_start)
        # Phew, final output
        output_json =
            ratio:             agg_json.replicated_blocks / agg_json.total_blocks
            percentage:        Math.round(agg_json.replicated_blocks / agg_json.total_blocks * 100)
        output_json = _.extend output_json, agg_json

        return output_json

    # Computes aggregate backfill progress for a namespace. The
    # datacenter argument can optionally limit the aggreggate values
    # to the datacenter.
    @get_backfill_progress_agg = (namespace_uuid, datacenter_uuid) ->
        # Find a list of machines we care about
        namespace_machines = @get_namespace_machines(namespace_uuid)
        if datacenter_uuid?
            datacenter_machines = _.map @get_datacenter_machines(datacenter_uuid), (m) -> m.get('id')
        else
            datacenter_machines = namespace_machines
        machines = _.intersection namespace_machines, datacenter_machines
        # Collect backfill progress for each machine
        backfills = []
        for machine_uuid in machines
            for shard in namespaces.get(namespace_uuid).get('shards')
                backfills.push(@get_backfill_progress(namespace_uuid, shard, machine_uuid))
        backfills = _.without backfills, null
        if backfills.length is 0
            return null
        # Aggregate backfill results
        agg_start =
            total_blocks: -1
            replicated_blocks: -1
            block_info_available: false
            ratio_available: false
        agg_json = _.reduce(backfills, ((agg, val) ->
            if not val?
                return agg
            if val.block_info_available
                agg.total_blocks      = 0 if agg.total_blocks is -1
                agg.replicated_blocks = 0 if agg.replicated_blocks is -1
                agg.total_blocks      += val.total_blocks
                agg.replicated_blocks += val.replicated_blocks
                agg.block_info_available = true
            if val.ratio_available
                agg.ratio_available = true
            return agg
            ), agg_start)
        # Phew, final output
        output_json =
            ratio:             agg_json.replicated_blocks / agg_json.total_blocks
            percentage:        Math.round(agg_json.replicated_blocks / agg_json.total_blocks * 100)
        output_json = _.extend output_json, agg_json

        return output_json

    # datacenter_uuid is optional and limits the information to a specific datacenter
    # If datacenter is not defined, we get the status for all datacenters
    # TODO We should clean this function. We don't need so much data most of the time
    @get_namespace_status = (namespace_uuid, datacenter_uuid) ->
        namespace = namespaces.get(namespace_uuid)
        json =
            nshards: 0
            nreplicas: 0
            nashards: 0 # Number of available shards
            nareplicas: 0 # Number of available replicas

        # If we can't see the namespace...
        if not namespace?
            return null

        # machine and datacenter counts
        _machines = []
        _datacenters = []

        for machine_uuid, role of namespace.get('blueprint').peers_roles
            if !machines.get(machine_uuid)? # If the machine is dead
                continue
            # We filter machines. If 
            if datacenter_uuid? and machines.get(machine_uuid)?.get('datacenter_uuid') isnt datacenter_uuid
                continue
            peer_accessible = directory.get(machine_uuid)
            machine_active_for_namespace = false
            for shard, role_name of role
                if role_name is 'role_primary'
                    machine_active_for_namespace = true
                    json.nshards += 1
                    json.nreplicas += 1
                    if peer_accessible?
                        json.nashards += 1
                        json.nareplicas += 1
                if role_name is 'role_secondary'
                    machine_active_for_namespace = true
                    json.nreplicas += 1
                    if peer_accessible?
                        json.nareplicas += 1
            if machine_active_for_namespace
                _machines.push machine_uuid
                if not datacenter_uuid? or datacenter_uuid isnt universe_datacenter.get('id') # If datacenter_uuid is defined, we don't want to count universe
                    _datacenters.push machines.get(machine_uuid).get('datacenter_uuid')

        json.nmachines = _.uniq(_machines).length
        json.ndatacenters = _.uniq(_datacenters).length
        if json.nshards is json.nashards
            json.reachability = 'Live'
        else
            json.reachability = 'Down'

        json.backfill_progress = @get_backfill_progress_agg(namespace_uuid, datacenter_uuid)

        return json


    @is_integer = (data) ->
        return data.search(/^\d+$/) isnt -1

<<<<<<< HEAD
    # Deep copy. We do not copy prototype.
    @deep_copy = (data) ->
        if typeof data is 'boolean' or typeof data is 'number' or typeof data is 'string' or typeof data is 'number' or data is null or data is undefined
            return data
        else if typeof data is 'object' and Object.prototype.toString.call(data) is '[object Array]'
            result = []
            for value in data
                result.push @deep_copy value
            return result
        else if typeof data is 'object'
            result = {}
            for key, value of data
                result[key] = @deep_copy value
            return result
=======
    @approximate_count = (num) ->
        # 0 => 0
        # 1 - 5 => 5
        # 5 - 10 => 10
        # 11 - 99 => Rounded to _0
        # 100 - 999 => Rounded to _00
        # 1,000 - 9,999 => _._K
        # 10,000 - 10,000 => __K
        # 100,000 - 1,000,000 => __0K
        # Millions and billions have the same behavior as thousands
        # If num>1000B, then we just print the number of billions
        if num is 0
            return '0'
        else if num <= 5
            return '5'
        else if num <= 10
            return '10'
        else
            # Approximation to 2 significant digit
            approx = Math.round(num/Math.pow(10, num.toString().length-2))*Math.pow(10, num.toString().length-2)
            if approx < 100 # We just want one digit
                return (Math.floor(approx/10)*10).toString()
            else if approx < 1000 # We just want one digit
                return (Math.floor(approx/100)*100).toString()
            else if approx < 1000000
                result = (approx/1000).toString()
                if result.length is 1 # In case we have 4 for 4000, we want 4.0
                    result = result + '.0'
                return result+'K'
            else if approx < 1000000000
                result = (approx/1000000).toString()
                if result.length is 1 # In case we have 4 for 4000, we want 4.0
                    result = result + '.0'
                return result+'M'
            else
                result = (approx/1000000000).toString()
                if result.length is 1 # In case we have 4 for 4000, we want 4.0
                    result = result + '.0'
                return result+'B'
>>>>>>> 199d54aa
<|MERGE_RESOLUTION|>--- conflicted
+++ resolved
@@ -898,7 +898,6 @@
     @is_integer = (data) ->
         return data.search(/^\d+$/) isnt -1
 
-<<<<<<< HEAD
     # Deep copy. We do not copy prototype.
     @deep_copy = (data) ->
         if typeof data is 'boolean' or typeof data is 'number' or typeof data is 'string' or typeof data is 'number' or data is null or data is undefined
@@ -913,7 +912,7 @@
             for key, value of data
                 result[key] = @deep_copy value
             return result
-=======
+
     @approximate_count = (num) ->
         # 0 => 0
         # 1 - 5 => 5
@@ -952,5 +951,4 @@
                 result = (approx/1000000000).toString()
                 if result.length is 1 # In case we have 4 for 4000, we want 4.0
                     result = result + '.0'
-                return result+'B'
->>>>>>> 199d54aa
+                return result+'B'