--- conflicted
+++ resolved
@@ -103,11 +103,8 @@
     count: varar(0, 1, (fun...) -> new Count {}, @, fun...)
     union: varar(1, null, (others...) -> new Union {}, @, others...)
     nth: ar (index) -> new Nth {}, @, index
-<<<<<<< HEAD
     match: ar (pattern) -> new Match {}, @, pattern
-=======
     isEmpty: ar () -> new IsEmpty {}, @
->>>>>>> 941ba094
     groupedMapReduce: aropt (group, map, reduce, base) -> new GroupedMapReduce {base:base}, @, funcWrap(group), funcWrap(map), funcWrap(reduce)
     innerJoin: ar (other, predicate) -> new InnerJoin {}, @, other, predicate
     outerJoin: ar (other, predicate) -> new OuterJoin {}, @, other, predicate
@@ -524,15 +521,13 @@
     tt: Term.TermType.NTH
     mt: 'nth'
 
-<<<<<<< HEAD
 class Match extends RDBOp
     tt: Term.TermType.MATCH
     mt: 'match'
-=======
+
 class IsEmpty extends RDBOp
     tt: Term.TermType.IS_EMPTY
     mt: 'is_empty'
->>>>>>> 941ba094
 
 class GroupedMapReduce extends RDBOp
     tt: Term.TermType.GROUPED_MAP_REDUCE
