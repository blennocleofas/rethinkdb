sections:
  - tag: table_admin
    name: Manipulating tables
    description: These commands allow table manipulation.
    order: 2

commands:
  - tag: table_create
    section: table_admin
    description: |
      Create a table. A RethinkDB table is a collection of JSON documents.
      <br /><br />If successful, the operation returns an object: <code>{created: 1}</code>.  If
      a table with the same name already exists, the operation throws <code>RqlRuntimeError</code>.
      <br /><br />When creating a table you can specify the following options:
      <ul>
      <li><code>primary_key</code>(string): the name of the primary key. The default primary key is <code>id</code>;</li>
      <li><code>durability</code>(string): if set to <code>'soft'</code>, this enables <strong>soft durability</strong>
       on this table: writes will be acknowledged by the server immediately and flushed to disk in the background.
       Default is <code>'hard'</code> (acknowledgement of writes happens after data has been written to disk);</li>
      <li><code>cache_size</code>(number): set the cache size (in MB) to be used by the table. Default is 1024MB;</li>
      <li><code>datacenter</code>(string): the name of the datacenter this table should be assigned to.</li>
      </ul>
      <br /><br />In Javascript, these options can use either the underscore or camelcase form (e.g. primaryKey, cacheSize).

    body: tableName[, options]
    parent: db
    returns: json

    examples:
      - description: |
          Create a table named 'dc_universe' with the primary key set to field 'id'.
          If a new document doesn't contain the field 'id', the database will
          autogenerate a value for it.
        code: r.db('test').table_create('dc_universe').run(conn)
      - description: |
          Create a table named 'dc_universe' using the field 'name'
          as primary key.
        code:
          py: r.db('test').table_create('dc_universe', primary_key='name').run(conn)
          rb: r.db('test').table_create('dc_universe', :primary_key => 'name').run(conn)
      - description: |
          Create a table to log the very fast actions of the heroes.
        code:
          py: r.db('test').table_create('hero_actions', durability='soft').run(conn)
          rb: r.db('test').table_create('dc_universe', :durability => 'soft').run(conn)

<<<<<<< HEAD
=======

    js:
      name: tableCreate
      examples:
        0:
          code: r.db('test').tableCreate('dc_universe').run(conn, callback)
          can_try: true
          dataset: marvel
        1:
          code: r.db('test').tableCreate('dc_universe', {primaryKey:'name'}).run(conn, callback)
          can_try: true
          dataset: marvel
        2:
          code: r.db('test').tableCreate('dc_universe', {durability:'soft'}).run(conn, callback)
          can_try: true
          dataset: marvel

>>>>>>> 0dbff9c0
  - tag: table_drop
    section: table_admin
    description: |
      Drop a table. The table and all its data will be deleted.<br /><br
      />If succesful, the operation returns an object: <code>{dropped: 1}</code>.
      If the specified table doesn''t exist a <code>RqlRuntimeError</code> is thrown.

    body: table_name
    parent: db
    returns: json

    examples:
      - description: Drop a table named 'dc_universe'.
        code: r.db('test').table_drop('dc_universe').run(conn)

  - tag: table_list
    section: table_admin
    description: | 
      List all table names in a database.<br /><br />
      The result is a list of strings.

    parent: db
    returns: sequence

    examples:
      - description: List all tables of the 'test' database.
        code: r.db('test').table_list().run(conn)

    rb:
      dont_need_parenthesis: true

  - tag: index_create
    section: table_admin
    description: Create a new secondary index on this table.

    body:
      py: index_name[, index_function]
      js: indexName[, indexFunction]
      rb: index_name[, index_function]
    parent: table
    returns: json

    examples:
      - description: |
          To efficiently query our heros by name we can create a secondary
          index based on the value of that field. We can already quickly query
          heros by name with the primary index but to do the same based on hero
          code names we'll have to create a secondary index based on that
          attribute.
        code:
          py: "r.table('dc').index_create('code_name').run(conn)"
          js: r.table('dc').indexCreate('code_name').run(conn, callback)
          rb: r.table('dc').index_create('code_name').run(conn)
      - description: |
          You can also create a secondary index based on an arbitrary function
          on the document.
        code:
          py: |
            r.table('dc').index_create('power_rating',
              lambda hero: hero['combat_power'] + (2 * hero['compassion_power'])
            ).run(conn)
          js: |
            r.table('dc').indexCreate('power_rating', function(hero) {
              return hero('combat_power').add(hero('compassion_power').mul(2));
            }).run(conn, callback)
          rb: |
            r.table('dc').index_create('power_rating') {|hero|
              hero['combat_power'] + (2 * hero['compassion_power'])
            }.run(conn)
      - description: |
          A compound index can be created by returning an array of values to
          use as the secondary index key.
        code:
          py: |
            r.table('dc').index_create('parental_planets',
              lambda hero: [hero['mothers_home_planet'], hero['fathers_home_planet']]
            ).run(conn)
          js: |
            r.table('dc').indexCreate('parental_planets', function(hero) {
              return [hero('mothers_home_planet'), hero('fathers_home_planet')];
            }).run(conn, callback)
          rb: |
            r.table('dc').index_create('parental_planets') {|hero|
              [hero['mothers_home_planet'], hero['fathers_home_planet']]
            }.run(conn)

    js:
      name: indexCreate

  - tag: index_drop
    section: table_admin
    description: Delete a previously created secondary index of this table.

    body: indexName
    parent: table
    returns: json

    examples:
      - description: Drop a secondary index named 'code_name'.
        code: r.table('dc').index_drop('code_name').run(conn)

    js:
      name: indexDrop
      examples:
        0:
          code: r.table('dc').indexDrop('code_name').run(conn, callback)

  - tag: index_list
    section: table_admin
    description: List all the secondary indexes of this table.

    parent: table
    returns: json

    examples:
      - description: List the available secondary indexes for this table.
        code: r.table('marvel').index_list()

    js:
      name: indexList
      examples:
        0:
          code: r.table('dc').indexList()<|MERGE_RESOLUTION|>--- conflicted
+++ resolved
@@ -44,26 +44,6 @@
           py: r.db('test').table_create('hero_actions', durability='soft').run(conn)
           rb: r.db('test').table_create('dc_universe', :durability => 'soft').run(conn)
 
-<<<<<<< HEAD
-=======
-
-    js:
-      name: tableCreate
-      examples:
-        0:
-          code: r.db('test').tableCreate('dc_universe').run(conn, callback)
-          can_try: true
-          dataset: marvel
-        1:
-          code: r.db('test').tableCreate('dc_universe', {primaryKey:'name'}).run(conn, callback)
-          can_try: true
-          dataset: marvel
-        2:
-          code: r.db('test').tableCreate('dc_universe', {durability:'soft'}).run(conn, callback)
-          can_try: true
-          dataset: marvel
-
->>>>>>> 0dbff9c0
   - tag: table_drop
     section: table_admin
     description: |
@@ -81,7 +61,7 @@
 
   - tag: table_list
     section: table_admin
-    description: | 
+    description: |
       List all table names in a database.<br /><br />
       The result is a list of strings.
 
