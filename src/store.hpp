--- conflicted
+++ resolved
@@ -62,27 +62,6 @@
     char buffer[sizeof(store_key_t) + MAX_KEY_SIZE];
 };
 
-<<<<<<< HEAD
-// A castime_t contains proposed cas information (if it's needed) and
-// timestamp information.  By deciding these now and passing them in
-// at the top, the precise same information gets sent to the replicas.
-struct castime_t {
-    cas_t proposed_cas;
-    repli_timestamp timestamp;
-
-    castime_t(cas_t proposed_cas_, repli_timestamp timestamp_)
-        : proposed_cas(proposed_cas_), timestamp(timestamp_) { }
-
-    static castime_t dummy() {
-        return castime_t(0, repli_timestamp::invalid);
-    }
-    bool is_dummy() const {
-        return proposed_cas == 0 && timestamp.time == repli_timestamp::invalid.time;
-    }
-};
-
-=======
->>>>>>> 02df870e
 struct get_result_t {
     get_result_t(unique_ptr_t<data_provider_t> v, mcflags_t f, cas_t c, threadsafe_cond_t *s) :
         value(v), flags(f), cas(c), to_signal_when_done(s) { }
