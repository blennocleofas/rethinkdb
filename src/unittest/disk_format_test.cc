--- conflicted
+++ resolved
@@ -63,21 +63,15 @@
 
     lba_entry_t ent = lba_entry_t::make_padding_entry();
     ASSERT_TRUE(lba_entry_t::is_padding(&ent));
-<<<<<<< HEAD
-    ent = lba_entry_t::make(1, repli_timestamp::invalid, flagged_off64_t::real(1));
-    ASSERT_FALSE(lba_entry_t::is_padding(&ent));
-    ent = lba_entry_t::make(1, repli_timestamp::invalid, flagged_off64_t::deleteblock(1));
-=======
     flagged_off64_t real = flagged_off64_t::unused();
     real.set_value(1);
     real.set_delete_bit(false);
-    ent = lba_entry_t::make(ser_block_id_t::make(1), repli_timestamp::invalid, real);
+    ent = lba_entry_t::make(1, repli_timestamp::invalid, real);
     ASSERT_FALSE(lba_entry_t::is_padding(&ent));
     flagged_off64_t deleteblock = flagged_off64_t::unused();
     deleteblock.set_value(1);
     deleteblock.set_delete_bit(true);
-    ent = lba_entry_t::make(ser_block_id_t::make(1), repli_timestamp::invalid, deleteblock);
->>>>>>> 93e27d58
+    ent = lba_entry_t::make(1, repli_timestamp::invalid, deleteblock);
     ASSERT_FALSE(lba_entry_t::is_padding(&ent));
 }
 
