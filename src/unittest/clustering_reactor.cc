--- conflicted
+++ resolved
@@ -55,29 +55,16 @@
                                                                                               kt != bcard.activities.end();
                                                                                               kt++) {
                 if (jt->first == kt->second.first) {
-<<<<<<< HEAD
                     if (jt->second == blueprint_details::role_primary &&
-                        boost::get<reactor_business_card_t<dummy_protocol_t>::primary_t>(&kt->second.second)) {
-                        found = true;
-                        break;
-                    } else if (jt->second == blueprint_details::role_secondary&&
-                        boost::get<reactor_business_card_t<dummy_protocol_t>::secondary_up_to_date_t>(&kt->second.second)) {
-                        found = true;
-                        break;
-                    } else if (jt->second == blueprint_details::role_nothing&&
-                        boost::get<reactor_business_card_t<dummy_protocol_t>::nothing_t>(&kt->second.second)) {
-=======
-                    if (jt->second == blueprint_t<protocol_t>::role_primary &&
                         boost::get<typename reactor_business_card_t<protocol_t>::primary_t>(&kt->second.second)) {
                         found = true;
                         break;
-                    } else if (jt->second == blueprint_t<protocol_t>::role_secondary &&
+                    } else if (jt->second == blueprint_details::role_secondary&&
                         boost::get<typename reactor_business_card_t<protocol_t>::secondary_up_to_date_t>(&kt->second.second)) {
                         found = true;
                         break;
-                    } else if (jt->second == blueprint_t<protocol_t>::role_nothing &&
+                    } else if (jt->second == blueprint_details::role_nothing&&
                         boost::get<typename reactor_business_card_t<protocol_t>::nothing_t>(&kt->second.second)) {
->>>>>>> c57f1eae
                         found = true;
                         break;
                     } else {
@@ -225,7 +212,6 @@
 
                 switch (it->at(i)) {
                     case 'p':
-<<<<<<< HEAD
                         blueprint.add_role(get_peer_id(peer), region, blueprint_details::role_primary);
                         break;
                     case 's':
@@ -233,15 +219,6 @@
                         break;
                     case 'n':
                         blueprint.add_role(get_peer_id(peer), region, blueprint_details::role_nothing);
-=======
-                        blueprint.add_role(get_peer_id(peer), region, blueprint_t<protocol_t>::role_primary);
-                        break;
-                    case 's':
-                        blueprint.add_role(get_peer_id(peer), region, blueprint_t<protocol_t>::role_secondary);
-                        break;
-                    case 'n':
-                        blueprint.add_role(get_peer_id(peer), region, blueprint_t<protocol_t>::role_nothing);
->>>>>>> c57f1eae
                         break;
                     default:
                         crash("Bad blueprint string\n");
@@ -259,15 +236,9 @@
         }
     }
 
-<<<<<<< HEAD
-    //void set_blueprint(unsigned i, const blueprint_t<dummy_protocol_t> &bp) {
+    //void set_blueprint(unsigned i, const blueprint_t<protocol_t> &bp) {
     //    test_reactors[i].blueprint_watchable.set_value(bp);
     //}
-=======
-    void set_blueprint(unsigned i, const blueprint_t<protocol_t> &bp) {
-        test_reactors[i].blueprint_watchable.set_value(bp);
-    }
->>>>>>> c57f1eae
 
     void run_queries() {
         for (unsigned i = 0; i < test_clusters.size(); i++) {
