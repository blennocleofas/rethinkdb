--- conflicted
+++ resolved
@@ -18,13 +18,8 @@
 struct dummy_timestamper_t {
 
 public:
-<<<<<<< HEAD
-    dummy_timestamper_t(typename protocol_t::store_t *_next)
+    explicit dummy_timestamper_t(typename protocol_t::store_t *_next)
         : next(_next), timestamp(state_timestamp_t::zero()) { }
-=======
-    explicit dummy_timestamper_t(typename protocol_t::store_t *_next)
-        : next(_next), timestamp(transition_timestamp_t::first()) { }
->>>>>>> 4a54e9a9
 
     typename protocol_t::read_response_t read(typename protocol_t::read_t read, order_token_t tok) {
         cond_t interruptor;
