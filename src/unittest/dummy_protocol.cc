#include "unittest/dummy_protocol.hpp"
#include "concurrency/signal.hpp"
#include "arch/timing.hpp"

namespace unittest {

bool dummy_protocol_t::region_t::contains(const region_t &r) {
    for (std::set<std::string>::iterator it = r.keys.begin(); it != r.keys.end(); it++) {
        if (keys.count(*it) == 0) {
            return false;
        }
    }
    return true;
}

bool dummy_protocol_t::region_t::overlaps(const region_t &r) {
    for (std::set<std::string>::iterator it = r.keys.begin(); it != r.keys.end(); it++) {
        if (keys.count(*it) != 0) {
            return true;
        }
    }
    return false;
}

dummy_protocol_t::region_t dummy_protocol_t::region_t::intersection(const region_t &r) {
    region_t i;
    for (std::set<std::string>::iterator it = r.keys.begin(); it != r.keys.end(); it++) {
        if (keys.count(*it) != 0) {
            i.keys.insert(*it);
        }
    }
    return i;
}

dummy_protocol_t::region_t dummy_protocol_t::read_t::get_region() {
    return keys;
}

std::vector<dummy_protocol_t::read_t> dummy_protocol_t::read_t::shard(std::vector<region_t> regions) {
    std::vector<read_t> results;
    for (int i = 0; i < (int)regions.size(); i++) {
        read_t r;
        r.keys = regions[i].intersection(keys);
        results.push_back(r);
    }
    return results;
}

dummy_protocol_t::read_response_t dummy_protocol_t::read_t::unshard(std::vector<read_response_t> resps, temporary_cache_t *cache) {
    rassert(cache != NULL);
    read_response_t combined;
    for (int i = 0; i < (int)resps.size(); i++) {
        for (std::map<std::string, std::string>::iterator it = resps[i].values.begin();
                it != resps[i].values.end(); it++) {
            rassert(keys.keys.count((*it).first) != 0);
            rassert(combined.values.count((*it).first) == 0);
            combined.values[(*it).first] = (*it).second;
        }
    }
    return combined;
}

dummy_protocol_t::region_t dummy_protocol_t::write_t::get_region() {
    region_t region;
    for (std::map<std::string, std::string>::iterator it = values.begin();
            it != values.end(); it++) {
        region.keys.insert((*it).first);
    }
    return region;
}

std::vector<dummy_protocol_t::write_t> dummy_protocol_t::write_t::shard(std::vector<region_t> regions) {
    std::vector<write_t> results;
    for (int i = 0; i < (int)regions.size(); i++) {
        write_t w;
        for (std::map<std::string, std::string>::iterator it = values.begin();
                it != values.end(); it++) {
            if (regions[i].keys.count((*it).first) != 0) {
                w.values[(*it).first] = (*it).second;
            }
        }
        results.push_back(w);
    }
    return results;
}

dummy_protocol_t::write_response_t dummy_protocol_t::write_t::unshard(std::vector<write_response_t> resps, temporary_cache_t *cache) {
    rassert(cache != NULL);
    write_response_t combined;
    for (int i = 0; i < (int)resps.size(); i++) {
        for (std::map<std::string, std::string>::iterator it = resps[i].old_values.begin();
                it != resps[i].old_values.end(); it++) {
            rassert(values.find((*it).first) != values.end());
            rassert(combined.old_values.count((*it).first) == 0);
            combined.old_values[(*it).first] = (*it).second;
        }
    }
    return combined;
}

dummy_protocol_t::region_t dummy_protocol_t::store_t::get_region() {
    return region;
}

bool dummy_protocol_t::store_t::is_coherent() {
    rassert(!backfilling);
    return coherent;
}

repli_timestamp_t dummy_protocol_t::store_t::get_timestamp() {
    rassert(!backfilling);
    return latest;
}

dummy_protocol_t::read_response_t dummy_protocol_t::store_t::read(read_t read, order_token_t otok, signal_t *interruptor) {

    rassert(!backfilling);
    rassert(coherent);
    order_sink.check_out(otok);

    if (interruptor->is_pulsed() && rand() % 2) throw interrupted_exc_t();

    read_response_t resp;
    for (std::set<std::string>::iterator it = read.keys.keys.begin();
            it != read.keys.keys.end(); it++) {
        rassert(region.keys.count(*it) != 0);
        resp.values[*it] = values[*it];
    }

    if (rand() % 2 == 0) nap(rand() % 10, interruptor);

    return resp;
}

dummy_protocol_t::write_response_t dummy_protocol_t::store_t::write(write_t write, repli_timestamp_t timestamp, order_token_t otok, signal_t *interruptor) {

    rassert(!backfilling);
    rassert(coherent);
    rassert(timestamp >= latest);
    rassert(earliest == latest);
    order_sink.check_out(otok);

    if (interruptor->is_pulsed() && rand() % 2) throw interrupted_exc_t();

    earliest = latest = timestamp;

    if (interruptor->is_pulsed() && rand() % 2) throw interrupted_exc_t();

    write_response_t resp;
    for (std::map<std::string, std::string>::iterator it = write.values.begin();
            it != write.values.end(); it++) {
        resp.old_values[(*it).first] = values[(*it).first];
        values[(*it).first] = (*it).second;
        timestamps[(*it).first] = timestamp;
    }

    if (rand() % 2 == 0) nap(rand() % 10, interruptor);

    return resp;
}

bool dummy_protocol_t::store_t::is_backfilling() {
    return backfilling;
}

dummy_protocol_t::store_t::backfill_request_t dummy_protocol_t::store_t::backfillee_begin() {
    rassert(!backfilling);
    backfilling = true;
    backfill_request_t bfr;
    bfr.region = region;
    bfr.earliest = earliest;
    bfr.latest = latest;
    return bfr;
}

void dummy_protocol_t::store_t::backfillee_chunk(backfill_chunk_t chunk) {
    rassert(backfilling);
    rassert(region.keys.count(chunk.key) != 0);
    values[chunk.key] = chunk.value;
    timestamps[chunk.key] = chunk.timestamp;
    latest = chunk.timestamp;
}

void dummy_protocol_t::store_t::backfillee_end(backfill_end_t end) {
    rassert(backfilling);
    coherent = true;
    earliest = latest = end.timestamp;
    backfilling = false;
}

void dummy_protocol_t::store_t::backfillee_cancel() {
    rassert(backfilling);
    coherent = false;
    backfilling = false;
}

dummy_protocol_t::store_t::backfill_end_t dummy_protocol_t::store_t::backfiller(backfill_request_t request,
    boost::function<void(backfill_chunk_t)> chunk_fun,
    signal_t *interruptor)
{
    rassert(!backfilling);
    rassert(coherent);
    rassert(request.region == region);
    rassert(request.latest <= latest);

    /* Make a copy so we can sleep and still have the correct semantics */
    std::map<std::string, std::string> snapshot = values;

<<<<<<< HEAD
    for (std::map<std::string, std::string>::iterator it = values.begin();
            it != values.end(); it++) {
=======
    if (rand() % 2 == 0) nap(rand() % 10, interruptor);

    for (std::map<std::string, std::string>::iterator it = snapshot.begin();
            it != snapshot.end(); it++) {
>>>>>>> 6d5d8b61
        if (timestamps[(*it).first] >= request.earliest) {
            backfill_chunk_t chunk;
            chunk.key = (*it).first;
            chunk.value = (*it).second;
            chunk.timestamp = timestamps[(*it).first];
            chunk_fun(chunk);
        }
        if (rand() % 2 == 0) nap(rand() % 10, interruptor);
    }

    backfill_end_t end;
    end.timestamp = latest;
    return end;
}

dummy_protocol_t::store_t::store_t(region_t r) : region(r), coherent(true), backfilling(false),
    earliest(repli_timestamp_t::distant_past), latest(earliest)
{
    for (std::set<std::string>::iterator it = region.keys.begin();
            it != region.keys.end(); it++) {
        values[*it] = "";
        timestamps[*it] = repli_timestamp_t::distant_past;
    }
}

dummy_protocol_t::store_t::~store_t() {
    rassert(!backfilling);
}

bool operator==(dummy_protocol_t::region_t a, dummy_protocol_t::region_t b) {
    return a.keys == b.keys;
}

bool operator!=(dummy_protocol_t::region_t a, dummy_protocol_t::region_t b) {
    return !(a == b);
}

}   /* namespace unittest */<|MERGE_RESOLUTION|>--- conflicted
+++ resolved
@@ -206,15 +206,10 @@
     /* Make a copy so we can sleep and still have the correct semantics */
     std::map<std::string, std::string> snapshot = values;
 
-<<<<<<< HEAD
-    for (std::map<std::string, std::string>::iterator it = values.begin();
-            it != values.end(); it++) {
-=======
     if (rand() % 2 == 0) nap(rand() % 10, interruptor);
 
     for (std::map<std::string, std::string>::iterator it = snapshot.begin();
             it != snapshot.end(); it++) {
->>>>>>> 6d5d8b61
         if (timestamps[(*it).first] >= request.earliest) {
             backfill_chunk_t chunk;
             chunk.key = (*it).first;
