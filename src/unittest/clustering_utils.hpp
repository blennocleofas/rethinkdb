#ifndef __UNITTEST_CLUSTERING_UTILS_HPP__
#define __UNITTEST_CLUSTERING_UTILS_HPP__

#include "clustering/immediate_consistency/branch/metadata.hpp"
#include "rpc/directory/view.hpp"
#include "mock/dummy_protocol.hpp"

namespace unittest {

using mock::dummy_protocol_t;
using mock::a_thru_z_region;

class test_store_t {
public:
    test_store_t() {
        /* Initialize store metadata */
        cond_t non_interruptor;
        boost::scoped_ptr<fifo_enforcer_sink_t::exit_write_t> token;
        store.new_write_token(token);
        region_map_t<dummy_protocol_t, binary_blob_t> new_metainfo(
                a_thru_z_region(),
                binary_blob_t(version_range_t(version_t::zero()))
            );
        store.set_metainfo(new_metainfo, token, &non_interruptor);
    }

    dummy_protocol_t::store_t store;
};

inline void test_inserter_write_namespace_if(namespace_interface_t<dummy_protocol_t> *nif, std::string key, std::string value, order_token_t otok, signal_t *interruptor) {
    dummy_protocol_t::write_t w;
    w.values[key] = value;
    nif->write(w, otok, interruptor);
}

inline std::string test_inserter_read_namespace_if(namespace_interface_t<dummy_protocol_t> *nif, std::string key, order_token_t otok, signal_t *interruptor) {
    dummy_protocol_t::read_t r;
    r.keys.keys.insert(key);
    dummy_protocol_t::read_response_t resp = nif->read(r, otok, interruptor);
    return resp.values[key];
}

class test_inserter_t {

public:
    typedef std::map<std::string, std::string> state_t;

    test_inserter_t(boost::function<void(std::string, std::string, order_token_t, signal_t *)> _wfun, 
               boost::function<std::string(std::string, order_token_t, signal_t *)> _rfun,
               order_source_t *_osource, state_t *state)
        : values_inserted(state), drainer(new auto_drainer_t), wfun(_wfun), rfun(_rfun), osource(_osource)
    {
        coro_t::spawn_sometime(boost::bind(&test_inserter_t::insert_forever,
            this, osource, auto_drainer_t::lock_t(drainer.get())));
    }

    template<class protocol_t>
    test_inserter_t(namespace_interface_t<protocol_t> *namespace_if, order_source_t *_osource, state_t *state)
        : values_inserted(state),
          drainer(new auto_drainer_t), 
          wfun(boost::bind(&test_inserter_t::write_namespace_if<protocol_t>, namespace_if, _1, _2, _3, _4)),
          rfun(boost::bind(&test_inserter_t::read_namespace_if<protocol_t>, namespace_if, _1, _2, _3)),
          osource(_osource)
    {
        coro_t::spawn_sometime(boost::bind(&test_inserter_t::insert_forever,
            this, osource, auto_drainer_t::lock_t(drainer.get())));
    }

    void stop() {
        rassert(drainer);
        drainer.reset();
    }

    state_t *values_inserted;

private:
    template<class protocol_t>
    static void write_namespace_if(namespace_interface_t<protocol_t> *namespace_if, std::string key, std::string value, order_token_t otok, signal_t *interruptor) {
        test_inserter_write_namespace_if(namespace_if, key, value, otok, interruptor);
    }

    template<class protocol_t>
    static std::string read_namespace_if(namespace_interface_t<protocol_t> *namespace_if, std::string key, order_token_t otok, signal_t *interruptor) {
        return test_inserter_read_namespace_if(namespace_if, key, otok, interruptor);
    }

    boost::scoped_ptr<auto_drainer_t> drainer;

    void insert_forever(
            order_source_t *osource,
            auto_drainer_t::lock_t keepalive) {
        try {
            for (int i = 0; ; i++) {

                if (keepalive.get_drain_signal()->is_pulsed()) throw interrupted_exc_t();

                dummy_protocol_t::write_t w;
<<<<<<< HEAD
                std::string key = std::string(1, 'a' + rand() % 26);
                std::string value = (*values_inserted)[key] = strprintf("%d", i);
=======
                std::string key = std::string(1, 'a' + randint(26));
                w.values[key] = values_inserted[key] = strprintf("%d", i);
>>>>>>> e8ed7bcf

                cond_t interruptor;
                wfun(key, value, osource->check_in("unittest"), &interruptor);

                nap(10, keepalive.get_drain_signal());
            }
        } catch (interrupted_exc_t) {
            /* Break out of loop */
        }
    }

public:
    void validate() {
        for (state_t::iterator it = values_inserted->begin();
                               it != values_inserted->end(); 
                               it++) {
            cond_t interruptor;
            std::string response = rfun((*it).first, osource->check_in("unittest"), &interruptor);
            EXPECT_EQ((*it).second, response);
        }
    }

private:
    boost::function<void(std::string, std::string, order_token_t, signal_t *)> wfun;
    boost::function<std::string(std::string, order_token_t, signal_t *)> rfun;
    order_source_t *osource;
};

class simple_mailbox_cluster_t {
public:
    simple_mailbox_cluster_t() :
        mailbox_manager(&connectivity_cluster),
        connectivity_cluster_run(&connectivity_cluster, 10000 + randint(20000), &mailbox_manager)
        { }
    connectivity_service_t *get_connectivity_service() {
        return &connectivity_cluster;
    }
    mailbox_manager_t *get_mailbox_manager() {
        return &mailbox_manager;
    }
private:
    connectivity_cluster_t connectivity_cluster;
    mailbox_manager_t mailbox_manager;
    connectivity_cluster_t::run_t connectivity_cluster_run;
};

template<class metadata_t>
class simple_directory_manager_t : public directory_readwrite_service_t {
public:
    simple_directory_manager_t(simple_mailbox_cluster_t *p, const metadata_t &md) :
        parent(p), metadata(md)
        { }
    ~simple_directory_manager_t() THROWS_NOTHING { }
    clone_ptr_t<directory_rwview_t<metadata_t> > get_root_view() {
        return clone_ptr_t<root_view_t>(new root_view_t(this));
    }
    connectivity_service_t *get_connectivity_service() {
        return parent->get_connectivity_service();
    }
private:
    class root_view_t : public directory_rwview_t<metadata_t> {
    public:
        explicit root_view_t(simple_directory_manager_t *p) : parent(p) { }
        root_view_t *clone() const THROWS_NOTHING {
            return new root_view_t(parent);
        }
        boost::optional<metadata_t> get_value(peer_id_t peer) THROWS_NOTHING {
            parent->assert_thread();
            if (peer == parent->parent->get_connectivity_service()->get_me()) {
                return boost::optional<metadata_t>(parent->metadata);
            } else {
                return boost::optional<metadata_t>();
            }
        }
        metadata_t get_our_value(directory_write_service_t::our_value_lock_acq_t *proof) THROWS_NOTHING {
            parent->assert_thread();
            proof->assert_is_holding(parent);
            return parent->metadata;
        }
        void set_our_value(const metadata_t &new_value_for_us, directory_write_service_t::our_value_lock_acq_t *proof) THROWS_NOTHING {
            parent->assert_thread();
            proof->assert_is_holding(parent);
            rwi_lock_assertion_t::write_acq_t acq(&parent->metadata_rwi_lock_assertion);
            parent->metadata = new_value_for_us;
            parent->metadata_publisher.publish(&simple_directory_manager_t::call_function_with_no_args);
        }
        directory_readwrite_service_t *get_directory_service() THROWS_NOTHING {
            return parent;
        }
    private:
        simple_directory_manager_t *parent;
    };
    static void call_function_with_no_args(const boost::function<void()> &f) {
        f();
    }
    rwi_lock_assertion_t *get_peer_value_lock(peer_id_t p) THROWS_NOTHING {
        assert_thread();
        rassert(p == parent->get_connectivity_service()->get_me());
        return &metadata_rwi_lock_assertion;
    }
    publisher_t<boost::function<void()> > *get_peer_value_publisher(peer_id_t p, peer_value_freeze_t *proof) THROWS_NOTHING {
        assert_thread();
        proof->assert_is_holding(this, p);
        rassert(p == parent->get_connectivity_service()->get_me());
        return metadata_publisher.get_publisher();
    }
    mutex_t *get_our_value_lock() THROWS_NOTHING {
        assert_thread();
        return &our_value_lock;
    }
    simple_mailbox_cluster_t *parent;
    metadata_t metadata;
    mutex_t our_value_lock;
    rwi_lock_assertion_t metadata_rwi_lock_assertion;
    publisher_controller_t<boost::function<void()> > metadata_publisher;
};

}   /* namespace unittest */

#endif /* __UNITTEST_CLUSTERING_UTILS_HPP__ */<|MERGE_RESOLUTION|>--- conflicted
+++ resolved
@@ -95,13 +95,8 @@
                 if (keepalive.get_drain_signal()->is_pulsed()) throw interrupted_exc_t();
 
                 dummy_protocol_t::write_t w;
-<<<<<<< HEAD
-                std::string key = std::string(1, 'a' + rand() % 26);
+                std::string key = std::string(1, 'a' + randint(26));
                 std::string value = (*values_inserted)[key] = strprintf("%d", i);
-=======
-                std::string key = std::string(1, 'a' + randint(26));
-                w.values[key] = values_inserted[key] = strprintf("%d", i);
->>>>>>> e8ed7bcf
 
                 cond_t interruptor;
                 wfun(key, value, osource->check_in("unittest"), &interruptor);
