#include "fsck/checker.hpp"

#include <algorithm>

#include "containers/segmented_vector.hpp"
#include "serializer/log/log_serializer.hpp"
#include "btree/slice.hpp"
#include "btree/node.hpp"
#include "btree/leaf_node.hpp"
#include "btree/internal_node.hpp"
#include "buffer_cache/large_buf.hpp"
#include "buffer_cache/mirrored/mirrored.hpp"
#include "fsck/raw_block.hpp"
#include "replication/delete_queue.hpp"
#include "server/key_value_store.hpp"

namespace fsck {

static const char *state = NULL;

// Knowledge that we contain for every block id.
struct block_knowledge_t {
    // The offset found in the LBA.
    flagged_off64_t offset;

    // The serializer transaction id we saw when we've read the block.
    // Or, NULL_SER_TRANSACTION_ID, if we have not read the block.
    ser_transaction_id_t transaction_id;

    static const block_knowledge_t unused;
};

const block_knowledge_t block_knowledge_t::unused = { flagged_off64_t::unused(), NULL_SER_TRANSACTION_ID };

// A safety wrapper to make sure we've learned a value before we try
// to use it.
template <class T>
class learned_t {
    T value;
    bool known;
public:
    learned_t() : known(false) { }
    bool is_known(const T** ptr) const {
        *ptr = known ? &value : NULL;
        return known;
    }
    void operator=(const T& other) {
        guarantee(!known, "Value already known.");
        value = other;
        known = true;
    }
    T& use() {
        known = true;
        return value;
    }
    T& operator*() {
        guarantee(known, "Value not known.");
        return value;
    }
    T *operator->() { return &operator*(); }
};

// The non-error knowledge we have about a particular file.
struct file_knowledge_t {
    std::string filename;

    // The file size, known after we've looked at the file.
    learned_t<uint64_t> filesize;

    // The block_size and extent_size.
    learned_t<log_serializer_static_config_t> static_config;

    // The metablock with the most recent version.
    learned_t<log_serializer_metablock_t> metablock;

    // The block from CONFIG_BLOCK_ID (well, the beginning of such a block).
    learned_t<multiplexer_config_block_t> config_block;

    // The block from MC_CONFIGBLOCK_ID
    learned_t<mc_config_block_t> mc_config_block;

    explicit file_knowledge_t(const std::string filename) : filename(filename) {
        guarantee_err(!pthread_rwlock_init(&block_info_lock_, NULL), "pthread_rwlock_init failed");
    }

    friend class read_locker_t;
    friend class write_locker_t;

private:
    // Information about some of the blocks.
    segmented_vector_t<block_knowledge_t, MAX_BLOCK_ID> block_info_;

    pthread_rwlock_t block_info_lock_;

    DISABLE_COPYING(file_knowledge_t);
};


class read_locker_t {
public:
    read_locker_t(file_knowledge_t *knog) : knog_(knog) {
        guarantee_err(!pthread_rwlock_rdlock(&knog->block_info_lock_), "pthread_rwlock_rdlock failed");
    }
    const segmented_vector_t<block_knowledge_t, MAX_BLOCK_ID>& block_info() const {
        return knog_->block_info_;
    }
    ~read_locker_t() {
        guarantee_err(!pthread_rwlock_unlock(&knog_->block_info_lock_), "pthread_rwlock_unlock failed");
    }
private:
    file_knowledge_t *knog_;
};

class write_locker_t {
public:
    write_locker_t(file_knowledge_t *knog) : knog_(knog) {
        guarantee_err(!pthread_rwlock_wrlock(&knog->block_info_lock_), "pthread_rwlock_wrlock failed");
    }
    segmented_vector_t<block_knowledge_t, MAX_BLOCK_ID>& block_info() {
        return knog_->block_info_;
    }
    ~write_locker_t() {
        guarantee_err(!pthread_rwlock_unlock(&knog_->block_info_lock_), "pthread_rwlock_unlock failed");
    }
private:
    file_knowledge_t *knog_;
};


// All the files' file_knowledge_t.
struct knowledge_t {
    std::vector<nondirect_file_t *> files;
    std::vector<file_knowledge_t *> file_knog;
    nondirect_file_t *metadata_file;
    file_knowledge_t *metadata_file_knog;

    explicit knowledge_t(const std::vector<std::string>& filenames, const std::string &metadata_filename)
        : files(filenames.size(), NULL), file_knog(filenames.size(), NULL) {
        for (int i = 0, n = filenames.size(); i < n; ++i) {
            nondirect_file_t *file = new nondirect_file_t(filenames[i].c_str(), file_t::mode_read);
            files[i] = file;
            file_knog[i] = new file_knowledge_t(filenames[i]);
        }

        if (!metadata_filename.empty()) {
            metadata_file = new nondirect_file_t(metadata_filename.c_str(), file_t::mode_read);
            metadata_file_knog = new file_knowledge_t(metadata_filename);
        } else {
            metadata_file = NULL;
            metadata_file_knog = NULL;
        }
    }

    ~knowledge_t() {
        for (int i = 0, n = files.size(); i < n; ++i) {
            delete files[i];
            delete file_knog[i];
        }
        delete metadata_file;
        delete metadata_file_knog;
    }

    int num_files() const { return files.size(); }

private:
    DISABLE_COPYING(knowledge_t);
};


void unrecoverable_fact(bool fact, const char *test) {
    guarantee(fact, "ERROR: test '%s' failed!  Cannot override.", test);
}

class block_t : public raw_block_t {
public:
    using raw_block_t::realbuf;
    using raw_block_t::init;
};

// Context needed to check a particular slice/btree
struct slicecx_t {
    nondirect_file_t *file;
    file_knowledge_t *knog;
    std::map<block_id_t, std::list<buf_patch_t*> > patch_map;
    const config_t *cfg;

    void clear_buf_patches() {
        for (std::map<block_id_t, std::list<buf_patch_t*> >::iterator patches = patch_map.begin(); patches != patch_map.end(); ++patches)
            for (std::list<buf_patch_t*>::iterator patch = patches->second.begin(); patch != patches->second.end(); ++patch)
                delete *patch;

        patch_map.clear();
    }

    block_size_t block_size() const {
        return knog->static_config->block_size();
    }

    virtual block_id_t to_ser_block_id(block_id_t id) const = 0;
    virtual bool is_valid_key(const btree_key_t &key) const = 0;

    slicecx_t(nondirect_file_t *_file, file_knowledge_t *_knog, const config_t *_cfg)
        : file(_file), knog(_knog), cfg(_cfg) { }

    virtual ~slicecx_t() { }

  private:
    DISABLE_COPYING(slicecx_t);
};

// A slice all by its lonesome in a file.
struct raw_slicecx_t : public slicecx_t {
    raw_slicecx_t(nondirect_file_t *_file, file_knowledge_t *_knog, const config_t *_cfg) : slicecx_t(_file, _knog, _cfg) { }
    block_id_t to_ser_block_id(block_id_t id) const { return id; }
    bool is_valid_key(UNUSED const btree_key_t &key) const { return true; }
};

// A slice which is part of a multiplexed set of slices via serializer_multipler_t
struct multiplexed_slicecx_t : public slicecx_t {
    int global_slice_id;
    int local_slice_id;
    int mod_count;

    multiplexed_slicecx_t(nondirect_file_t *_file, file_knowledge_t *_knog, int _global_slice_id, const config_t *_cfg)
        : slicecx_t(_file, _knog, _cfg)
        , global_slice_id(_global_slice_id), local_slice_id(global_slice_id / knog->config_block->n_files)
        , mod_count(serializer_multiplexer_t::compute_mod_count(knog->config_block->this_serializer, knog->config_block->n_files, knog->config_block->n_proxies))
        { }

    block_id_t to_ser_block_id(block_id_t id) const {
        return translator_serializer_t::translate_block_id(id, mod_count, local_slice_id, CONFIG_BLOCK_ID);
    }

    bool is_valid_key(const btree_key_t &key) const {
        store_key_t store_key;
        store_key.size = key.size;
        memcpy(store_key.contents, key.contents, key.size);
        return btree_key_value_store_t::hash(store_key) % knog->config_block->n_proxies == (unsigned) global_slice_id;
    }
};

// A loader/destroyer of btree blocks, which performs all the
// error-checking dirty work.
class btree_block_t : public raw_block_t {
public:
    enum { no_block = raw_block_err_count, already_accessed, transaction_id_invalid, transaction_id_too_large, patch_transaction_id_mismatch };

    static const char *error_name(error code) {
        static const char *codes[] = {"no block", "already accessed", "bad transaction id", "transaction id too large", "patch applies to future revision of the block"};
        return code >= raw_block_err_count ? codes[code - raw_block_err_count] : raw_block_t::error_name(code);
    }

    btree_block_t() : raw_block_t() { }

    // Uses and modifies knog->block_info[cx.to_ser_block_id(block_id)].
    bool init(slicecx_t &cx, block_id_t block_id) {
        std::list<buf_patch_t*> *patches_list = NULL;
        if (!cx.cfg->ignore_diff_log && cx.patch_map.find(block_id) != cx.patch_map.end()) {
            patches_list = &cx.patch_map.find(block_id)->second;
        }
        return init(cx.file, cx.knog, cx.to_ser_block_id(block_id), patches_list);
    }

    // Modifies knog->block_info[ser_block_id].
    bool init(nondirect_file_t *file, file_knowledge_t *knog, block_id_t ser_block_id, std::list<buf_patch_t*> *patches_list = NULL) {
        block_knowledge_t info;
        {
            read_locker_t locker(knog);
            if (ser_block_id >= locker.block_info().get_size()) {
                err = no_block;
                return false;
            }
            info = locker.block_info()[ser_block_id];
        }
        if (!flagged_off64_t::has_value(info.offset)) {
            err = no_block;
            return false;
        }
        if (info.transaction_id != NULL_SER_TRANSACTION_ID) {
            err = already_accessed;
            return false;
        }

        if (!raw_block_t::init(knog->static_config->block_size(), file, info.offset.parts.value, ser_block_id)) {
            return false;
        }

        ser_transaction_id_t tx_id = realbuf->transaction_id;
        if (tx_id < FIRST_SER_TRANSACTION_ID) {
            err = transaction_id_invalid;
            return false;
        } else if (tx_id > knog->metablock->transaction_id) {
            err = transaction_id_too_large;
            return false;
        }

        if (patches_list) {
            // Replay patches
            for (std::list<buf_patch_t*>::iterator patch = patches_list->begin(); patch != patches_list->end(); ++patch) {
                ser_transaction_id_t first_matching_id = NULL_SER_TRANSACTION_ID;
                if ((*patch)->get_transaction_id() >= realbuf->transaction_id) {
                    if (first_matching_id == NULL_SER_TRANSACTION_ID) {
                        first_matching_id = (*patch)->get_transaction_id();
                    }
                    else if (first_matching_id != (*patch)->get_transaction_id()) {
                        err = patch_transaction_id_mismatch;
                        return false;
                    }
                    (*patch)->apply_to_buf(reinterpret_cast<char *>(buf));
                }
            }
        }

        // (This line, which modifies the file_knowledge_t object, is
        // the main reason we have this btree_block_t abstraction.)
        {
            write_locker_t locker(knog);
            locker.block_info()[ser_block_id].transaction_id = tx_id;
        }

        err = none;
        return true;
    }
};


void check_filesize(nondirect_file_t *file, file_knowledge_t *knog) {
    knog->filesize = file->get_size();
}

const char *static_config_errstring[] = { "none", "bad_file", "bad_software_name", "bad_version", "bad_sizes" };
enum static_config_error { static_config_none = 0, bad_file, bad_software_name, bad_version, bad_sizes };

bool check_static_config(nondirect_file_t *file, file_knowledge_t *knog, static_config_error *err, const config_t *cfg) {
    block_t header;
    if (!header.init(DEVICE_BLOCK_SIZE, file, 0)) {
        *err = bad_file;
        return false;
    }
    static_header_t *buf = reinterpret_cast<static_header_t *>(header.realbuf);

    log_serializer_static_config_t *static_cfg = reinterpret_cast<log_serializer_static_config_t *>(buf + 1);

    block_size_t block_size = static_cfg->block_size();
    uint64_t extent_size = static_cfg->extent_size();
    uint64_t file_size = *knog->filesize;

    printf("Pre-scanning file %s:\n", knog->filename.c_str());
    printf("static_header software_name: %.*s\n", int(sizeof(SOFTWARE_NAME_STRING)), buf->software_name);
    printf("static_header version: %.*s\n", int(sizeof(VERSION_STRING)), buf->version);
    printf("              DEVICE_BLOCK_SIZE: %lu\n", DEVICE_BLOCK_SIZE);
    printf("static_header block_size: %lu\n", block_size.ser_value());
    printf("static_header extent_size: %lu\n", extent_size);
    printf("              file_size: %lu\n", file_size);

    if (0 != strcmp(buf->software_name, SOFTWARE_NAME_STRING)) {
        *err = bad_software_name;
        return false;
    }
    if (0 != strcmp(buf->version, VERSION_STRING) && !cfg->print_command_line) {
        *err = bad_version;
        return false;
    }
    if (!(block_size.ser_value() > 0
          && block_size.ser_value() % DEVICE_BLOCK_SIZE == 0
          && extent_size > 0
          && extent_size % block_size.ser_value() == 0)) {
        *err = bad_sizes;
        return false;
    }
    if (!(file_size % extent_size == 0)) {
        // It's a bit of a HACK to put this here.
        printf("WARNING file_size is not a multiple of extent_size\n");
    }

    knog->static_config = *static_cfg;
    *err = static_config_none;
    return true;
}

std::string extract_static_config_version(nondirect_file_t *file, UNUSED file_knowledge_t *knog) {
    block_t header;
    if (!header.init(DEVICE_BLOCK_SIZE, file, 0)) {
        return "(not available, could not load first block of file)";
    }
    static_header_t *buf = reinterpret_cast<static_header_t *>(header.realbuf);
    return std::string(buf->version, int(sizeof(VERSION_STRING)));
}

std::string extract_static_config_flags(nondirect_file_t *file, UNUSED file_knowledge_t *knog) {
    block_t header;
    if (!header.init(DEVICE_BLOCK_SIZE, file, 0)) {
        return "(not available, could not load first block of file)";
    }
    static_header_t *buf = reinterpret_cast<static_header_t *>(header.realbuf);

    log_serializer_static_config_t *static_cfg = reinterpret_cast<log_serializer_static_config_t *>(buf + 1);

    block_size_t block_size = static_cfg->block_size();
    uint64_t extent_size = static_cfg->extent_size();


    char flags[100];
    snprintf(flags, 100, " --block-size %lu --extent-size %lu", block_size.ser_value(), extent_size);

    return std::string(flags);
}

struct metablock_errors {
    int unloadable_count;  // should be zero
    int bad_crc_count;  // should be zero
    int bad_markers_count;  // must be zero
    int bad_content_count;  // must be zero
    int zeroed_count;
    int total_count;
    bool not_monotonic;  // should be false
    bool no_valid_metablocks;  // must be false
    bool implausible_block_failure;  // must be false;
};

bool check_metablock(nondirect_file_t *file, file_knowledge_t *knog, metablock_errors *errs) {
    errs->unloadable_count = 0;
    errs->bad_markers_count = 0;
    errs->bad_crc_count = 0;
    errs->bad_content_count = 0;
    errs->zeroed_count = 0;
    errs->not_monotonic = false;
    errs->no_valid_metablocks = false;
    errs->implausible_block_failure = false;

    std::vector<off64_t> metablock_offsets;
    initialize_metablock_offsets(knog->static_config->extent_size(), &metablock_offsets);

    errs->total_count = metablock_offsets.size();

    typedef metablock_manager_t<log_serializer_metablock_t> manager_t;
    typedef manager_t::crc_metablock_t crc_metablock_t;


    int high_version_index = -1;
    manager_t::metablock_version_t high_version = MB_START_VERSION - 1;

    int high_transaction_index = -1;
    ser_transaction_id_t high_transaction = NULL_SER_TRANSACTION_ID;


    for (int i = 0, n = metablock_offsets.size(); i < n; ++i) {
        off64_t off = metablock_offsets[i];

        block_t b;
        if (!b.init(DEVICE_BLOCK_SIZE, file, off)) {
            errs->unloadable_count++;
        }
        crc_metablock_t *metablock = reinterpret_cast<crc_metablock_t *>(b.realbuf);

        if (metablock->check_crc()) {
            if (0 != memcmp(metablock->magic_marker, MB_MARKER_MAGIC, sizeof(MB_MARKER_MAGIC))
                || 0 != memcmp(metablock->crc_marker, MB_MARKER_CRC, sizeof(MB_MARKER_CRC))
                || 0 != memcmp(metablock->version_marker, MB_MARKER_VERSION, sizeof(MB_MARKER_VERSION))) {

                errs->bad_markers_count++;
            }

            manager_t::metablock_version_t version = metablock->version;
            ser_transaction_id_t tx = metablock->metablock.transaction_id;

            if (version == MB_BAD_VERSION || version < MB_START_VERSION || tx == NULL_SER_TRANSACTION_ID || tx < FIRST_SER_TRANSACTION_ID) {
                errs->bad_content_count++;
            } else {
                if (high_version < version) {
                    high_version = version;
                    high_version_index = i;
                }
                
                if (high_transaction < tx) {
                    high_transaction = tx;
                    high_transaction_index = i;
                }

            }
        } else {
            // There can be bad CRCs for metablocks that haven't been
            // used yet, if the database is very young.
            bool all_zero = true;
            char *buf = reinterpret_cast<char *>(b.realbuf);
            for (int i = 0; i < DEVICE_BLOCK_SIZE; ++i) {
                all_zero &= (buf[i] == 0);
            }
            if (all_zero) {
                errs->zeroed_count++;
            } else {
                errs->bad_crc_count++;
            }
        }
    }

    errs->no_valid_metablocks = (high_version_index == -1);
    errs->not_monotonic = (high_version_index != high_transaction_index);

    if (errs->bad_markers_count != 0 || errs->bad_content_count != 0 || errs->no_valid_metablocks) {
        return false;
    }

    block_t high_block;
    if (!high_block.init(DEVICE_BLOCK_SIZE, file, metablock_offsets[high_version_index])) {
        errs->implausible_block_failure = true;
        return false;
    }
    crc_metablock_t *high_metablock = reinterpret_cast<crc_metablock_t *>(high_block.realbuf);
    knog->metablock = high_metablock->metablock;
    return true;
}

bool is_valid_offset(file_knowledge_t *knog, off64_t offset, off64_t alignment) {
    return offset >= 0 && offset % alignment == 0 && (uint64_t)offset < *knog->filesize;
}

bool is_valid_extent(file_knowledge_t *knog, off64_t offset) {
    return is_valid_offset(knog, offset, knog->static_config->extent_size());
}

bool is_valid_btree_offset(file_knowledge_t *knog, flagged_off64_t offset) {
    return is_valid_offset(knog, offset.parts.value, knog->static_config->block_size().ser_value())
        || flagged_off64_t::is_delete_id(offset);
}

bool is_valid_device_block(file_knowledge_t *knog, off64_t offset) {
    return is_valid_offset(knog, offset, DEVICE_BLOCK_SIZE);
}


struct lba_extent_errors {
    enum errcode { none, bad_extent_offset, bad_entries_count };
    errcode code;  // must be none
    int bad_block_id_count;  // must be 0
    int wrong_shard_count;  // must be 0
    int bad_offset_count;  // must be 0
    int total_count;
    void wipe() {
        code = lba_extent_errors::none;
        bad_block_id_count = 0;
        wrong_shard_count = 0;
        bad_offset_count = 0;
        total_count = 0;
    }
};

bool check_lba_extent(nondirect_file_t *file, file_knowledge_t *knog, unsigned int shard_number, off64_t extent_offset, int entries_count, lba_extent_errors *errs) {
    if (!is_valid_extent(knog, extent_offset)) {
        errs->code = lba_extent_errors::bad_extent_offset;
        return false;
    }

    if (entries_count < 0 || (knog->static_config->extent_size() - offsetof(lba_extent_t, entries)) / sizeof(lba_entry_t) < (unsigned)entries_count) {
        errs->code = lba_extent_errors::bad_entries_count;
        return false;
    }

    block_t extent;
    if (!extent.init(knog->static_config->extent_size(), file, extent_offset)) {
        // a redundant check
        errs->code = lba_extent_errors::bad_extent_offset;
        return false;
    }
    lba_extent_t *buf = reinterpret_cast<lba_extent_t *>(extent.realbuf);

    errs->total_count += entries_count;

    for (int i = 0; i < entries_count; ++i) {
        lba_entry_t entry = buf->entries[i];
        
        if (entry.block_id == NULL_BLOCK_ID) {
            // do nothing, this is ok.
        } else if (entry.block_id > MAX_BLOCK_ID) {
            errs->bad_block_id_count++;
        } else if (entry.block_id % LBA_SHARD_FACTOR != shard_number) {
            errs->wrong_shard_count++;
        } else if (!is_valid_btree_offset(knog, entry.offset)) {
            errs->bad_offset_count++;
        } else {
            write_locker_t locker(knog);
            if (locker.block_info().get_size() <= entry.block_id) {
                locker.block_info().set_size(entry.block_id + 1, block_knowledge_t::unused);
            }
            locker.block_info()[entry.block_id].offset = entry.offset;
        }
    }

    return true;
}

struct lba_shard_errors {
    enum errcode { none = 0, bad_lba_superblock_offset, bad_lba_superblock_magic, bad_lba_extent, bad_lba_superblock_entries_count, lba_superblock_not_contained_in_single_extent };
    errcode code;

    // -1 if no extents deemed bad.
    int bad_extent_number;

    // We put the sum of error counts here if bad_extent_number is -1.
    lba_extent_errors extent_errors;
};

// Returns true if the LBA shard was successfully read, false otherwise.
bool check_lba_shard(nondirect_file_t *file, file_knowledge_t *knog, lba_shard_metablock_t *shards, int shard_number, lba_shard_errors *errs) {
    errs->code = lba_shard_errors::none;
    errs->bad_extent_number = -1;
    errs->extent_errors.wipe();

    lba_shard_metablock_t *shard = shards + shard_number;

    // Read the superblock.block_size
    int superblock_size;
    if (!lba_superblock_t::safe_entry_count_to_file_size(shard->lba_superblock_entries_count, &superblock_size)
        || superblock_size > floor_aligned(INT_MAX, DEVICE_BLOCK_SIZE)
        || uint64_t(superblock_size) > knog->static_config->extent_size()) {
        errs->code = lba_shard_errors::bad_lba_superblock_entries_count;
        return false;
    }

    int superblock_aligned_size = ceil_aligned(superblock_size, DEVICE_BLOCK_SIZE);

    // 1. Read the entries from the superblock (if there is one).
    if (shard->lba_superblock_offset != NULL_OFFSET) {
        if (!is_valid_device_block(knog, shard->lba_superblock_offset)) {
            errs->code = lba_shard_errors::bad_lba_superblock_offset;
            return false;
        }

        if ((shard->lba_superblock_offset % knog->static_config->extent_size()) > knog->static_config->extent_size() - superblock_aligned_size) {
            errs->code = lba_shard_errors::lba_superblock_not_contained_in_single_extent;
            return false;
        }

        block_t superblock;
        if (!superblock.init(superblock_aligned_size, file, shard->lba_superblock_offset)) {
            // a redundant check
            errs->code = lba_shard_errors::bad_lba_superblock_offset;
            return false;
        }
        const lba_superblock_t *buf = reinterpret_cast<lba_superblock_t *>(superblock.realbuf);

        if (0 != memcmp(buf, lba_super_magic, LBA_SUPER_MAGIC_SIZE)) {
            errs->code = lba_shard_errors::bad_lba_superblock_magic;
            return false;
        }

        for (int i = 0; i < shard->lba_superblock_entries_count; ++i) {
            lba_superblock_entry_t e = buf->entries[i];
            if (!check_lba_extent(file, knog, shard_number, e.offset, e.lba_entries_count, &errs->extent_errors)) {
                errs->code = lba_shard_errors::bad_lba_extent;
                errs->bad_extent_number = i;
                return false;
            }
        }
    }


    // 2. Read the entries from the last extent.
    if (shard->last_lba_extent_offset != -1
        && !check_lba_extent(file, knog, shard_number, shard->last_lba_extent_offset,
                             shard->last_lba_extent_entries_count, &errs->extent_errors)) {
        errs->code = lba_shard_errors::bad_lba_extent;
        errs->bad_extent_number = shard->lba_superblock_entries_count;
        return false;
    }

    return (errs->extent_errors.bad_block_id_count == 0
            && errs->extent_errors.wrong_shard_count == 0
            && errs->extent_errors.bad_offset_count == 0);

}

struct lba_errors {
    bool error_happened;  // must be false
    lba_shard_errors shard_errors[LBA_SHARD_FACTOR];
};

bool check_lba(nondirect_file_t *file, file_knowledge_t *knog, lba_errors *errs) {
    errs->error_happened = false;
    lba_shard_metablock_t *shards = knog->metablock->lba_index_part.shards;

    bool no_errors = true;
    for (int i = 0; i < LBA_SHARD_FACTOR; ++i) {
        no_errors &= check_lba_shard(file, knog, shards, i, &errs->shard_errors[i]);
    }
    errs->error_happened = !no_errors;
    return no_errors;
}

struct config_block_errors {
    btree_block_t::error block_open_code;  // must be none
    btree_block_t::error mc_block_open_code;  // must be none
    bool bad_magic;  // must be false
    bool mc_bad_magic;  // must be false
    bool mc_inconsistent; // must be false

    config_block_errors()
        : block_open_code(btree_block_t::none), mc_block_open_code(btree_block_t::none)
        , bad_magic(false), mc_bad_magic(false), mc_inconsistent(false) { }
};

const mc_config_block_t *       // returns NULL on error
check_mc_config_block(nondirect_file_t *file, file_knowledge_t *knog, config_block_errors *errs,
                      block_id_t config_block_ser_id, btree_block_t *block)
{
    if (!block->init(file, knog, config_block_ser_id)) {
        errs->mc_block_open_code = block->err;
        return NULL;
    }

    const mc_config_block_t *buf = reinterpret_cast<mc_config_block_t *>(block->buf);
    if (!check_magic<mc_config_block_t>(buf->magic)) {
        errs->mc_bad_magic = true;
        return NULL;
    }
    return buf;
}

bool check_multiplexed_config_block(nondirect_file_t *file, file_knowledge_t *knog, config_block_errors *errs) {
    btree_block_t config_block;
    if (!config_block.init(file, knog, CONFIG_BLOCK_ID.ser_id)) {
        errs->block_open_code = config_block.err;
        return false;
    }
    const multiplexer_config_block_t *buf = reinterpret_cast<multiplexer_config_block_t *>(config_block.buf);

    if (!check_magic<multiplexer_config_block_t>(buf->magic)) {
        errs->bad_magic = true;
        return false;
    }
    knog->config_block = *buf;


    // Load all cache config blocks and check them for consistency
    const int mod_count = serializer_multiplexer_t::compute_mod_count(knog->config_block->this_serializer, knog->config_block->n_files, knog->config_block->n_proxies);
    debugf("COMPUTING mod_count=%d, n_files=%d, n_proxies=%d, this_serializer=%d\n", mod_count, knog->config_block->n_files, knog->config_block->n_proxies, knog->config_block->this_serializer);
    for (int slice_id = 0; slice_id < mod_count; ++slice_id) {
        block_id_t config_block_ser_id = translator_serializer_t::translate_block_id(MC_CONFIGBLOCK_ID, mod_count, slice_id, CONFIG_BLOCK_ID);
        btree_block_t mc_config_block;
        const mc_config_block_t *mc_buf = check_mc_config_block(file, knog, errs, config_block_ser_id, &mc_config_block);
        if (mc_buf == NULL) return false;

        if (slice_id == 0) {
            knog->mc_config_block = *mc_buf;
        } else if (memcmp(mc_buf, &knog->mc_config_block, sizeof(mc_config_block_t)) != 0) {
            errs->mc_inconsistent = true;
            return false;
        }
    }

    return true;
}

bool check_raw_config_block(nondirect_file_t *file, file_knowledge_t *knog, config_block_errors *errs) {
    btree_block_t mc_config_block;
    const mc_config_block_t *mc_buf = check_mc_config_block(file, knog, errs, MC_CONFIGBLOCK_ID, &mc_config_block);
    if (mc_buf == NULL) return false;
    knog->mc_config_block = *mc_buf;
    return true;
}

struct diff_log_errors {
    int missing_log_block_count; // must be 0
    int deleted_log_block_count; // must be 0
    int non_sequential_logs; // must be 0
    int corrupted_patch_blocks; // must be 0

    diff_log_errors() : missing_log_block_count(0), deleted_log_block_count(0), non_sequential_logs(0), corrupted_patch_blocks(0) { }
};

static char LOG_BLOCK_MAGIC[] = {'L','O','G','B','0','0'};
void check_and_load_diff_log(slicecx_t& cx, diff_log_errors *errs) {
    cx.clear_buf_patches();

    const unsigned int log_size = cx.knog->mc_config_block->cache.n_patch_log_blocks;

    for (block_id_t block_id = MC_CONFIGBLOCK_ID + 1; block_id < MC_CONFIGBLOCK_ID + 1 + log_size; ++block_id) {
        block_id_t ser_block_id = cx.to_ser_block_id(block_id);

        block_knowledge_t info;
        {
            read_locker_t locker(cx.knog);
            if (ser_block_id >= locker.block_info().get_size()) {
                ++errs->missing_log_block_count;
                continue;
            }
            info = locker.block_info()[ser_block_id];
        }

        if (!info.offset.parts.is_delete) {
            block_t b;
            b.init(cx.block_size(), cx.file, info.offset.parts.value, ser_block_id);
            {
                write_locker_t locker(cx.knog);
                locker.block_info()[ser_block_id].transaction_id = b.realbuf->transaction_id;
            }

            const void *buf_data = b.buf;

            if (strncmp((char*)buf_data, LOG_BLOCK_MAGIC, sizeof(LOG_BLOCK_MAGIC)) == 0) {
                uint16_t current_offset = sizeof(LOG_BLOCK_MAGIC);
                while (current_offset + buf_patch_t::get_min_serialized_size() < cx.block_size().value()) {
                    buf_patch_t *patch;
                    try {
                        patch = buf_patch_t::load_patch(reinterpret_cast<const char *>(buf_data) + current_offset);
                    } catch (patch_deserialization_error_t &e) {
			(void)e;
                        ++errs->corrupted_patch_blocks;
                        break;
                    }
                    if (!patch) {
                        break;
                    }
                    else {
                        current_offset += patch->get_serialized_size();
                        cx.patch_map[patch->get_block_id()].push_back(patch);
                    }
                }
            } else {
                ++errs->missing_log_block_count;
            }

        } else {
            ++errs->deleted_log_block_count;
        }
    }


    for (std::map<block_id_t, std::list<buf_patch_t*> >::iterator patch_list = cx.patch_map.begin(); patch_list != cx.patch_map.end(); ++patch_list) {
        // Sort the list to get patches in the right order
        patch_list->second.sort(dereferencing_buf_patch_compare_t());

        // Verify patches list
        ser_transaction_id_t previous_transaction = 0;
        patch_counter_t previous_patch_counter = 0;
        for(std::list<buf_patch_t*>::const_iterator p = patch_list->second.begin(); p != patch_list->second.end(); ++p) {
            if (previous_transaction == 0 || (*p)->get_transaction_id() != previous_transaction) {
                previous_patch_counter = 0;
            }
            if (!(previous_patch_counter == 0 || (*p)->get_patch_counter() > previous_patch_counter))
                ++errs->non_sequential_logs;
            previous_patch_counter = (*p)->get_patch_counter();
            previous_transaction = (*p)->get_transaction_id();
        }
    }
}

struct largebuf_error {
    bool not_left_shifted;
    bool bogus_ref;

    struct segment_error {
        block_id_t block_id;
        btree_block_t::error block_code;
        bool bad_magic;
    };

    std::vector<segment_error> segment_errors;

    largebuf_error() : not_left_shifted(false), bogus_ref(false) { }

    bool is_bad() const {
        return not_left_shifted || bogus_ref || !segment_errors.empty();
    }
};

struct value_error {
    block_id_t block_id;
    std::string key;
    bool bad_metadata_flags;
    bool too_big;
    bool lv_too_small;
    largebuf_error largebuf_errs;

    explicit value_error(block_id_t block_id) : block_id(block_id), bad_metadata_flags(false),
                                                too_big(false), lv_too_small(false) { }

    bool is_bad() const {
        return bad_metadata_flags || too_big || lv_too_small || largebuf_errs.is_bad();
    }
};

struct node_error {
    block_id_t block_id;
    btree_block_t::error block_not_found_error;  // must be none
    bool block_underfull : 1;  // should be false
    bool bad_magic : 1;  // should be false
    bool noncontiguous_offsets : 1;  // should be false
    bool value_out_of_buf : 1;  // must be false
    bool keys_too_big : 1;  // should be false
    bool keys_in_wrong_slice : 1;  // should be false
    bool out_of_order : 1;  // should be false
    bool value_errors_exist : 1;  // should be false
    bool last_internal_node_key_nonempty : 1;  // should be false

    explicit node_error(block_id_t block_id) : block_id(block_id), block_not_found_error(btree_block_t::none),
                                               block_underfull(false), bad_magic(false),
                                               noncontiguous_offsets(false), value_out_of_buf(false),
                                               keys_too_big(false), keys_in_wrong_slice(false),
                                               out_of_order(false), value_errors_exist(false),
                                               last_internal_node_key_nonempty(false) { }

    bool is_bad() const {
        return block_not_found_error != btree_block_t::none || block_underfull || bad_magic
            || noncontiguous_offsets || value_out_of_buf || keys_too_big || keys_in_wrong_slice
            || out_of_order || value_errors_exist;
    }
};

struct subtree_errors {
    std::vector<node_error> node_errors;
    std::vector<value_error> value_errors;

    subtree_errors() { }

    bool is_bad() const {
        return !(node_errors.empty() && value_errors.empty());
    }

    void add_error(const node_error& error) {
        node_errors.push_back(error);
    }

    void add_error(const value_error& error) {
        value_errors.push_back(error);
    }

private:
    DISABLE_COPYING(subtree_errors);
};

void check_large_buf_subtree(slicecx_t& cx, int levels, int64_t offset, int64_t size, block_id_t block_id, largebuf_error *errs);

void check_large_buf_children(slicecx_t& cx, int sublevels, int64_t offset, int64_t size, const block_id_t *block_ids, largebuf_error *errs) {
    int64_t step = large_buf_t::compute_max_offset(cx.block_size(), sublevels);

    for (int64_t i = floor_aligned(offset, step), e = ceil_aligned(offset + size, step); i < e; i += step) {
        int64_t beg = std::max(offset, i) - i;
        int64_t end = std::min(offset + size, i + step) - i;

        check_large_buf_subtree(cx, sublevels, beg, end - beg, block_ids[i / step], errs);
    }
}

void check_large_buf_subtree(slicecx_t& cx, int levels, int64_t offset, int64_t size, block_id_t block_id, largebuf_error *errs) {
    btree_block_t b;
    if (!b.init(cx, block_id)) {
        largebuf_error::segment_error err;
        err.block_id = block_id;
        err.block_code = b.err;
        err.bad_magic = false;
        errs->segment_errors.push_back(err);
    } else {
        if ((levels == 1 && !check_magic<large_buf_leaf>(reinterpret_cast<large_buf_leaf *>(b.buf)->magic))
            || (levels > 1 && !check_magic<large_buf_internal>(reinterpret_cast<large_buf_internal *>(b.buf)->magic))) {
            largebuf_error::segment_error err;
            err.block_id = block_id;
            err.block_code = btree_block_t::none;
            err.bad_magic = true;
            errs->segment_errors.push_back(err);
            return;
        }

        if (levels > 1) {
            check_large_buf_children(cx, levels - 1, offset, size, reinterpret_cast<large_buf_internal *>(b.buf)->kids, errs);
        }
    }
}

void check_large_buf(slicecx_t& cx, const large_buf_ref *ref, int ref_size_bytes, largebuf_error *errs) {
    if (ref_size_bytes >= (int)sizeof(large_buf_ref)
        && ref->size >= 0
        && ref->offset >= 0) {
        // ensure no overflow for ceil_aligned(ref->offset +
        // ref->size, max_offset(sublevels)).  Dividing
        // INT64_MAX by four ensures that ceil_aligned won't
        // overflow, and four is overkill.
        if (std::numeric_limits<int64_t>::max() / 4 - ref->offset > ref->size) {

            int inlined = large_buf_t::compute_large_buf_ref_num_inlined(cx.block_size(), ref->offset + ref->size, btree_value::lbref_limit);

            // The part before '&&' ensures no overflow in the part after.
            if (1 <= inlined && inlined <= int((ref_size_bytes - sizeof(large_buf_ref)) / sizeof(block_id_t))) {

                int sublevels = large_buf_t::compute_num_sublevels(cx.block_size(), ref->offset + ref->size, btree_value::lbref_limit);

                if (ref->offset >= large_buf_t::compute_max_offset(cx.block_size(), sublevels)
                    || (inlined == 1 && sublevels > 1 && ref->offset >= large_buf_t::compute_max_offset(cx.block_size(), sublevels - 1))
                    || (inlined == 1 && sublevels == 1 && ref->offset > 0)) {

                    errs->not_left_shifted = true;
                }

                check_large_buf_children(cx, sublevels, ref->offset, ref->size, ref->block_ids, errs);

                return;
            }
        }
    }

    errs->bogus_ref = true;
}

void check_value(slicecx_t& cx, const btree_value *value, value_error *errs) {
    errs->bad_metadata_flags = !!(value->metadata_flags.flags & ~(MEMCACHED_FLAGS | MEMCACHED_CAS | MEMCACHED_EXPTIME | LARGE_VALUE));

    size_t size = value->value_size();
    if (!value->is_large()) {
        errs->too_big = (size > MAX_IN_NODE_VALUE_SIZE);
    } else {
        errs->lv_too_small = (size <= MAX_IN_NODE_VALUE_SIZE);

        check_large_buf(cx, value->lb_ref(), value->size, &errs->largebuf_errs);
    }
}

bool leaf_node_inspect_range(const slicecx_t& cx, const leaf_node_t *buf, uint16_t offset) {
    // There are some completely bad HACKs here.  We subtract 3 for
    // pair->key.size, pair->value()->size, pair->value()->metadata_flags.
    if (cx.block_size().value() - 3 >= offset
        && offset >= buf->frontmost_offset) {
        const btree_leaf_pair *pair = leaf::get_pair(buf, offset);
        const btree_value *value = pair->value();
        uint32_t value_offset = (reinterpret_cast<const char *>(value) - reinterpret_cast<const char *>(pair)) + offset;
        // The other HACK: We subtract 2 for value->size, value->metadata_flags.
        if (value_offset <= cx.block_size().value() - 2) {
            uint32_t tot_offset = value_offset + value->full_size();
            return (cx.block_size().value() >= tot_offset);
        }
    }
    return false;
}

void check_subtree_leaf_node(slicecx_t& cx, const leaf_node_t *buf, const btree_key_t *lo, const btree_key_t *hi, subtree_errors *tree_errs, node_error *errs) {
    {
        std::vector<uint16_t> sorted_offsets(buf->pair_offsets, buf->pair_offsets + buf->npairs);
        std::sort(sorted_offsets.begin(), sorted_offsets.end());
        uint16_t expected_offset = buf->frontmost_offset;

        for (int i = 0, n = sorted_offsets.size(); i < n; ++i) {
            errs->noncontiguous_offsets |= (sorted_offsets[i] != expected_offset);
            if (!leaf_node_inspect_range(cx, buf, expected_offset)) {
                errs->value_out_of_buf = true;
                return;
            }
            expected_offset += leaf::pair_size(leaf::get_pair(buf, sorted_offsets[i]));
        }
        errs->noncontiguous_offsets |= (expected_offset != cx.block_size().value());

    }

    const btree_key_t *prev_key = lo;
    for (uint16_t i = 0; i < buf->npairs; ++i) {
        uint16_t offset = buf->pair_offsets[i];
        const btree_leaf_pair *pair = leaf::get_pair(buf, offset);

        errs->keys_too_big |= (pair->key.size > MAX_KEY_SIZE);
        errs->keys_in_wrong_slice |= !cx.is_valid_key(pair->key);
        errs->out_of_order |= !(prev_key == NULL || leaf_key_comp::compare(prev_key, &pair->key) < 0);

        value_error valerr(errs->block_id);
        check_value(cx, pair->value(), &valerr);

        if (valerr.is_bad()) {
            valerr.key = std::string(pair->key.contents, pair->key.contents + pair->key.size);
            tree_errs->add_error(valerr);
        }

        prev_key = &pair->key;
    }

    errs->out_of_order |= !(prev_key == NULL || hi == NULL || leaf_key_comp::compare(prev_key, hi) <= 0);
}

bool internal_node_begin_offset_in_range(const slicecx_t& cx, const internal_node_t *buf, uint16_t offset) {
    return (cx.block_size().value() - sizeof(btree_internal_pair)) >= offset && offset >= buf->frontmost_offset && offset + sizeof(btree_internal_pair) + reinterpret_cast<const btree_internal_pair *>(reinterpret_cast<const char *>(buf) + offset)->key.size <= cx.block_size().value();
}

void check_subtree(slicecx_t& cx, block_id_t id, const btree_key_t *lo, const btree_key_t *hi, subtree_errors *errs);

void check_subtree_internal_node(slicecx_t& cx, const internal_node_t *buf, const btree_key_t *lo, const btree_key_t *hi, subtree_errors *tree_errs, node_error *errs) {
    {
        std::vector<uint16_t> sorted_offsets(buf->pair_offsets, buf->pair_offsets + buf->npairs);
        std::sort(sorted_offsets.begin(), sorted_offsets.end());
        uint16_t expected_offset = buf->frontmost_offset;

        for (int i = 0, n = sorted_offsets.size(); i < n; ++i) {
            errs->noncontiguous_offsets |= (sorted_offsets[i] != expected_offset);
            if (!internal_node_begin_offset_in_range(cx, buf, expected_offset)) {
                errs->value_out_of_buf = true;
                return;
            }
            expected_offset += internal_node::pair_size(internal_node::get_pair(buf, sorted_offsets[i]));
        }
        errs->noncontiguous_offsets |= (expected_offset != cx.block_size().value());
    }

    // Now check other things.

    const btree_key_t *prev_key = lo;
    for (uint16_t i = 0; i < buf->npairs; ++i) {
        uint16_t offset = buf->pair_offsets[i];
        const btree_internal_pair *pair = internal_node::get_pair(buf, offset);

        errs->keys_too_big |= (pair->key.size > MAX_KEY_SIZE);

        if (i != buf->npairs - 1) {
            errs->out_of_order |= !(prev_key == NULL || internal_key_comp::compare(prev_key, &pair->key) < 0);

            if (errs->out_of_order) {
                // It's not like we can restrict a subtree when our
                // keys are out of order.
                check_subtree(cx, pair->lnode, NULL, NULL, tree_errs);
            } else {
                check_subtree(cx, pair->lnode, prev_key, &pair->key, tree_errs);
            }
        } else {
            errs->last_internal_node_key_nonempty = (pair->key.size != 0);

            errs->out_of_order |= !(prev_key == NULL || hi == NULL || internal_key_comp::compare(prev_key, hi) <= 0);

            if (errs->out_of_order) {
                check_subtree(cx, pair->lnode, NULL, NULL, tree_errs);
            } else {
                check_subtree(cx, pair->lnode, prev_key, hi, tree_errs);
            }
        }

        prev_key = &pair->key;
    }
}

void check_subtree(slicecx_t& cx, block_id_t id, const btree_key_t *lo, const btree_key_t *hi, subtree_errors *errs) {
    /* Walk tree */

    btree_block_t node;
    if (!node.init(cx, id)) {
        node_error err(id);
        err.block_not_found_error = node.err;
        errs->add_error(err);
        return;
    }

    node_error node_err(id);

    if (!node::has_sensible_offsets(cx.block_size(), reinterpret_cast<node_t *>(node.buf))) {
        node_err.value_out_of_buf = true;
    } else {
        if (lo != NULL && hi != NULL) {
            // (We're happy with an underfull root block.)
            if (node::is_underfull(cx.block_size(), reinterpret_cast<node_t *>(node.buf))) {
                node_err.block_underfull = true;
            }
        }

        if (check_magic<leaf_node_t>(reinterpret_cast<leaf_node_t *>(node.buf)->magic)) {
            check_subtree_leaf_node(cx, reinterpret_cast<leaf_node_t *>(node.buf), lo, hi, errs, &node_err);
        } else if (check_magic<internal_node_t>(reinterpret_cast<internal_node_t *>(node.buf)->magic)) {
            check_subtree_internal_node(cx, reinterpret_cast<internal_node_t *>(node.buf), lo, hi, errs, &node_err);
        } else {
            node_err.bad_magic = true;
        }
    }
    if (node_err.is_bad()) {
        errs->add_error(node_err);
    }
}

static const block_magic_t Zilch = { { 0, 0, 0, 0 } };

struct rogue_block_description {
    block_id_t block_id;
    block_magic_t magic;
    btree_block_t::error loading_error;

    rogue_block_description() : block_id(NULL_BLOCK_ID), magic(Zilch), loading_error(btree_block_t::none) { }
};

struct other_block_errors {
    std::vector<rogue_block_description> orphan_blocks;
    std::vector<rogue_block_description> allegedly_deleted_blocks;
    block_id_t contiguity_failure;
    other_block_errors() : contiguity_failure(NULL_BLOCK_ID) { }
private:
    DISABLE_COPYING(other_block_errors);
};

void check_slice_other_blocks(slicecx_t& cx, other_block_errors *errs) {
    block_id_t end;
    {
        read_locker_t locker(cx.knog);
        end = locker.block_info().get_size();
    }

    block_id_t first_valueless_block = NULL_BLOCK_ID;

    for (block_id_t id_iter = 0, id = cx.to_ser_block_id(0);
         id < end;
         id = cx.to_ser_block_id(++id_iter)) {
        block_knowledge_t info;
        {
            read_locker_t locker(cx.knog);
            info = locker.block_info()[id];
        }
        if (flagged_off64_t::is_delete_id(info.offset)) {
            // Do nothing.
        } else if (!flagged_off64_t::has_value(info.offset)) {
            if (first_valueless_block == NULL_BLOCK_ID) {
                first_valueless_block = id;
            }
        } else {
            if (first_valueless_block != NULL_BLOCK_ID) {
                errs->contiguity_failure = first_valueless_block;
            }

            if (!info.offset.parts.is_delete && info.transaction_id == NULL_SER_TRANSACTION_ID) {
                // Aha!  We have an orphan block!  Crap.
                rogue_block_description desc;
                desc.block_id = id;

                btree_block_t b;
                if (!b.init(cx.file, cx.knog, id)) {
                    desc.loading_error = b.err;
                } else {
                    desc.magic = *reinterpret_cast<block_magic_t *>(b.buf);
                }

                errs->orphan_blocks.push_back(desc);
            } else if (info.offset.parts.is_delete) {
                rassert(info.transaction_id == NULL_SER_TRANSACTION_ID);
                rogue_block_description desc;
                desc.block_id = id;

                btree_block_t zeroblock;
                if (!zeroblock.init(cx.file, cx.knog, id)) {
                    desc.loading_error = zeroblock.err;
                    errs->allegedly_deleted_blocks.push_back(desc);
                } else {
                    block_magic_t magic = *reinterpret_cast<block_magic_t *>(zeroblock.buf);
                    if (!(log_serializer_t::zerobuf_magic == magic)) {
                        desc.magic = magic;
                        errs->allegedly_deleted_blocks.push_back(desc);
                    }
                }
            }
        }
    }
}

struct delete_queue_errors {
    btree_block_t::error dq_block_code;
    bool dq_block_bad_magic;
    largebuf_error timestamp_buf;
    largebuf_error keys_buf;

    // TODO: We don't do the timestamp key alignment checks below.
    // The timestamps' offsets (after subtracting the primal_offset)
    // must be aligned to key boundaries.  These next two variables
    // are unused.
    std::vector<repli_timestamp> timestamp_key_alignment;
    int64_t bad_keysize_offset;
    int64_t primal_offset;    // Just for the fyi.

    delete_queue_errors() : dq_block_code(btree_block_t::none), dq_block_bad_magic(false), bad_keysize_offset(-1), primal_offset(-1) { }

    bool is_bad() const {
        return dq_block_code != btree_block_t::none || dq_block_bad_magic
            || timestamp_buf.is_bad() || keys_buf.is_bad()
            || !timestamp_key_alignment.empty() || bad_keysize_offset != -1;
    }
};

void check_delete_queue(slicecx_t& cx, block_id_t block_id, delete_queue_errors *errs) {
    btree_block_t dq_block;
    if (!dq_block.init(cx, block_id)) {
        errs->dq_block_code = dq_block.err;
        return;
    }

    replication::delete_queue_block_t *buf = const_cast<replication::delete_queue_block_t *>(reinterpret_cast<const replication::delete_queue_block_t *>(dq_block.buf));

    if (!check_magic<replication::delete_queue_block_t>(buf->magic)) {
        errs->dq_block_bad_magic = true;
        return;
    }

    errs->primal_offset = *replication::delete_queue::primal_offset(buf);
    large_buf_ref *t_and_o = replication::delete_queue::timestamps_and_offsets_largebuf(buf);
    large_buf_ref *keys_ref = replication::delete_queue::keys_largebuf(buf);
    int keys_ref_size = replication::delete_queue::keys_largebuf_ref_size(cx.block_size());

    if (t_and_o->size != 0) {
        check_large_buf(cx, t_and_o, replication::delete_queue::TIMESTAMPS_AND_OFFSETS_SIZE, &errs->timestamp_buf);
    }

    if (keys_ref->size != 0) {
        check_large_buf(cx, keys_ref, keys_ref_size, &errs->keys_buf);
    }

    // TODO: Analyze key alignment and make sure keys have valid sizes (> 0 and <= MAX_KEY_SIZE).
}


struct slice_errors {
    int global_slice_number;
    std::string home_filename;
    btree_block_t::error superblock_code;
    bool superblock_bad_magic;

    delete_queue_errors delete_queue_errs;
    diff_log_errors diff_log_errs;
    subtree_errors tree_errs;
    other_block_errors other_block_errs;

    slice_errors()
        : global_slice_number(-1),
          superblock_code(btree_block_t::none), superblock_bad_magic(false), diff_log_errs(), tree_errs(), other_block_errs() { }

    bool is_bad() const {
        return superblock_code != btree_block_t::none || superblock_bad_magic || tree_errs.is_bad();
    }
};

//nondirect_file_t *file, file_knowledge_t *knog, int global_slice_number, slice_errors *errs, const config_t *cfg) {
void check_slice(slicecx_t &cx, slice_errors *errs) {
    check_and_load_diff_log(cx, &errs->diff_log_errs);

    block_id_t root_block_id;
    block_id_t delete_queue_block_id;
    {
        btree_block_t btree_superblock;
        if (!btree_superblock.init(cx, SUPERBLOCK_ID)) {
            errs->superblock_code = btree_superblock.err;
            return;
        }
        const btree_superblock_t *buf = reinterpret_cast<btree_superblock_t *>(btree_superblock.buf);
        if (!check_magic<btree_superblock_t>(buf->magic)) {
            errs->superblock_bad_magic = true;
            return;
        }
        root_block_id = buf->root_block;
        delete_queue_block_id = buf->delete_queue_block;
    }

    check_delete_queue(cx, delete_queue_block_id, &errs->delete_queue_errs);

    if (root_block_id != NULL_BLOCK_ID) {
        check_subtree(cx, root_block_id, NULL, NULL, &errs->tree_errs);
    }

    check_slice_other_blocks(cx, &errs->other_block_errs);

    cx.clear_buf_patches();
}

struct check_to_config_block_errors {
    learned_t<static_config_error> static_config_err;
    learned_t<metablock_errors> metablock_errs;
    learned_t<lba_errors> lba_errs;
    learned_t<config_block_errors> config_block_errs;
};

struct interfile_errors {
    bool all_have_correct_num_files;  // should be true
    bool all_have_same_num_files;  // must be true
    bool all_have_same_num_slices;  // must be true
    bool all_have_same_creation_timestamp;  // must be true
    bool out_of_order_serializers;  // should be false
    bool bad_this_serializer_values;  // must be false
    bool bad_num_slices;  // must be false
    bool reused_serializer_numbers;  // must be false
};

bool check_interfile(knowledge_t *knog, interfile_errors *errs) {
    int num_files = knog->num_files();

    std::vector<int> counts(num_files, 0);

    errs->all_have_correct_num_files = true;
    errs->all_have_same_num_files = true;
    errs->all_have_same_num_slices = true;
    errs->all_have_same_creation_timestamp = true;
    errs->out_of_order_serializers = false;
    errs->bad_this_serializer_values = false;

    multiplexer_config_block_t& zeroth = *knog->file_knog[0]->config_block;

    for (int i = 0; i < num_files; ++i) {
        multiplexer_config_block_t& cb = *knog->file_knog[i]->config_block;

        errs->all_have_correct_num_files &= (cb.n_files == num_files);
        errs->all_have_same_num_files &= (cb.n_files == zeroth.n_files);
        errs->all_have_same_num_slices &= (cb.n_proxies == zeroth.n_proxies);
        errs->all_have_same_creation_timestamp &= (cb.creation_timestamp == zeroth.creation_timestamp);
        errs->out_of_order_serializers |= !(i == cb.this_serializer);
        errs->bad_this_serializer_values |= (cb.this_serializer < 0 || cb.this_serializer >= cb.n_files);
        if (cb.this_serializer < num_files && cb.this_serializer >= 0) {
            counts[cb.this_serializer] += 1;
        }
    }

    errs->bad_num_slices = (zeroth.n_proxies <= 0);

    errs->reused_serializer_numbers = false;
    for (int i = 0; i < num_files; ++i) {
        errs->reused_serializer_numbers |= (counts[i] > 1);
    }

    return (errs->all_have_same_num_files && errs->all_have_same_num_slices && errs->all_have_same_creation_timestamp && !errs->bad_this_serializer_values && !errs->bad_num_slices && !errs->reused_serializer_numbers);
}

struct all_slices_errors {
    int n_slices;
    slice_errors *slice;
    slice_errors *metadata_slice;

    explicit all_slices_errors(int n_slices_, bool has_metadata_file)
        : n_slices(n_slices_), slice(new slice_errors[n_slices_]) {
        metadata_slice = has_metadata_file ? new slice_errors : NULL;
    }

    ~all_slices_errors() { delete[] slice; if (metadata_slice) delete metadata_slice; }
};

struct slice_parameter_t {
    slicecx_t *cx;
    slice_errors *errs;
};

void *do_check_slice(void *slice_param) {
    slice_parameter_t *p = reinterpret_cast<slice_parameter_t *>(slice_param);
    check_slice(*p->cx, p->errs);
    delete p->cx;
    delete p;
    return NULL;
}

void launch_check_slice(pthread_t *thread, slicecx_t *cx, slice_errors *errs) {
    slice_parameter_t *param = new slice_parameter_t;
    param->cx = cx;
    param->errs = errs;
    guarantee_err(!pthread_create(thread, NULL, do_check_slice, param), "pthread_create not working");
}

void launch_check_after_config_block(nondirect_file_t *file, std::vector<pthread_t>& threads, file_knowledge_t *knog, all_slices_errors *errs, const config_t *cfg) {
    int step = knog->config_block->n_files;
    for (int i = knog->config_block->this_serializer; i < errs->n_slices; i += step) {
        errs->slice[i].global_slice_number = i;
        errs->slice[i].home_filename = knog->filename;
<<<<<<< HEAD
        launch_check_slice(&threads[i], new multiplexed_slicecx_t(file, knog, i, cfg), &errs->slice[i]);
=======
        slice_parameter_t *param = new slice_parameter_t;
        param->file = file;
        param->knog = knog;
        param->global_slice_number = i;
        param->errs = &errs->slice[i];
        param->cfg = cfg;
        threads.resize(threads.size() + 1);
        guarantee_err(!pthread_create(&threads[threads.size() - 1], NULL, do_check_slice, param), "pthread_create not working");
>>>>>>> 4b945cd3
    }
}

void report_pre_config_block_errors(const check_to_config_block_errors& errs) {
    const static_config_error *sc;
    if (errs.static_config_err.is_known(&sc) && *sc != static_config_none) {
        printf("ERROR %s static header: %s\n", state, static_config_errstring[*sc]);
    }
    const metablock_errors *mb;
    if (errs.metablock_errs.is_known(&mb)) {
        if (mb->unloadable_count > 0) {
            printf("ERROR %s %d of %d metablocks were unloadable\n", state, mb->unloadable_count, mb->total_count);
        }
        if (mb->bad_crc_count > 0) {
            printf("WARNING %s %d of %d metablocks have bad CRC\n", state, mb->bad_crc_count, mb->total_count);
        }
        if (mb->bad_markers_count > 0) {
            printf("ERROR %s %d of %d metablocks have bad markers\n", state, mb->bad_markers_count, mb->total_count);
        }
        if (mb->bad_content_count > 0) {
            printf("ERROR %s %d of %d metablocks have bad content\n", state, mb->bad_content_count, mb->total_count);
        }
        if (mb->zeroed_count > 0) {
            printf("INFO %s %d of %d metablocks uninitialized (maybe this is a new database?)\n", state, mb->zeroed_count, mb->total_count);
        }
        if (mb->not_monotonic) {
            printf("WARNING %s metablock versions not monotonic\n", state);
        }
        if (mb->no_valid_metablocks) {
            printf("ERROR %s no valid metablocks\n", state);
        }
        if (mb->implausible_block_failure) {
            printf("ERROR %s a metablock we once loaded became unloadable (your computer is broken)\n", state);
        }
    }
    const lba_errors *lba;
    if (errs.lba_errs.is_known(&lba) && lba->error_happened) {
        for (int i = 0; i < LBA_SHARD_FACTOR; ++i) {
            const lba_shard_errors *sherr = &lba->shard_errors[i];
            if (sherr->code == lba_shard_errors::bad_lba_superblock_entries_count) {
                printf("ERROR %s lba shard %d has invalid lba_superblock_entries_count\n", state, i);
            } else if (sherr->code == lba_shard_errors::lba_superblock_not_contained_in_single_extent) {
                printf("ERROR %s lba shard %d has lba superblock offset with lba_superblock_entries_count crossing extent boundary\n", state, i);
            } else if (sherr->code == lba_shard_errors::bad_lba_superblock_offset) {
                printf("ERROR %s lba shard %d has invalid lba superblock offset\n", state, i);
            } else if (sherr->code == lba_shard_errors::bad_lba_superblock_magic) {
                printf("ERROR %s lba shard %d has invalid superblock magic\n", state, i);
            } else if (sherr->code == lba_shard_errors::bad_lba_extent) {
                printf("ERROR %s lba shard %d, extent %d, %s\n",
                       state, i, sherr->bad_extent_number,
                       sherr->extent_errors.code == lba_extent_errors::bad_extent_offset ? "has bad extent offset"
                       : sherr->extent_errors.code == lba_extent_errors::bad_entries_count ? "has bad entries count"
                       : "was specified invalidly");
            } else if (sherr->extent_errors.bad_block_id_count > 0 || sherr->extent_errors.wrong_shard_count > 0 || sherr->extent_errors.bad_offset_count > 0) {
                printf("ERROR %s lba shard %d had bad lba entries: %d bad block ids, %d in wrong shard, %d with bad offset, of %d total\n",
                       state, i, sherr->extent_errors.bad_block_id_count, 
                       sherr->extent_errors.wrong_shard_count, sherr->extent_errors.bad_offset_count,
                       sherr->extent_errors.total_count);
            }
        }
    }
    const config_block_errors *cb;
    if (errs.config_block_errs.is_known(&cb)) {
        if (cb->block_open_code != btree_block_t::none) {
            printf("ERROR %s config block not found: %s\n", state, btree_block_t::error_name(cb->block_open_code));
        } else if (cb->bad_magic) {
            printf("ERROR %s config block had bad magic\n", state);
        }
        if (cb->mc_block_open_code != btree_block_t::none) {
            printf("ERROR %s mirrored cache config block not found: %s\n", state, btree_block_t::error_name(cb->mc_block_open_code));
        } else if (cb->mc_bad_magic) {
            printf("ERROR %s mirrored cache config block had bad magic\n", state);
        }
        if (cb->mc_inconsistent) {
            printf("ERROR %s mirrored cache config blocks are inconsistent\n", state);
        }
    }
}

bool check_and_report_to_config_block(nondirect_file_t *file, file_knowledge_t *knog, const config_t *cfg,
                                      bool multiplexed) {
    check_to_config_block_errors errs;
    check_filesize(file, knog);
    bool success = check_static_config(file, knog, &errs.static_config_err.use(), cfg)
        && check_metablock(file, knog, &errs.metablock_errs.use())
        && check_lba(file, knog, &errs.lba_errs.use())
        && (multiplexed ? check_multiplexed_config_block(file, knog, &errs.config_block_errs.use())
            : check_raw_config_block(file, knog, &errs.config_block_errs.use()));
    if (!success) {
        std::string s = std::string("(in file '") + knog->filename + "')";
        state = s.c_str();
        report_pre_config_block_errors(errs);
    }
    return success;
}

void report_interfile_errors(const interfile_errors &errs) {
    if (!errs.all_have_same_num_files) {
        printf("ERROR config blocks disagree on number of files\n");
    } else if (!errs.all_have_correct_num_files) {
        printf("WARNING wrong number of files specified on command line\n");
    }

    if (errs.bad_num_slices) {
        printf("ERROR some config blocks specify an absurd number of slices\n");
    } else if (!errs.all_have_same_num_slices) {
        printf("ERROR config blocks disagree on number of slices\n");
    }

    if (!errs.all_have_same_creation_timestamp) {
        printf("ERROR config blocks have different database_magic\n");
    }

    if (errs.bad_this_serializer_values) {
        printf("ERROR some config blocks have absurd this_serializer values\n");
    } else if (errs.reused_serializer_numbers) {
        printf("ERROR some config blocks specify the same this_serializer value\n");
    } else if (errs.out_of_order_serializers) {
        printf("WARNING files apparently specified out of order on command line\n");
    }
}

void report_any_largebuf_errors(const char *name, const largebuf_error *errs) {
    if (errs->is_bad()) {
        // TODO: This duplicates some code with
        // report_subtree_errors' large buf error reporting.
        printf("ERROR %s %s errors: %s%s", state, name,
               errs->not_left_shifted ? " not_left_shifted" : "",
               errs->bogus_ref ? " bogus_ref" : "");

        for (int j = 0, m = errs->segment_errors.size(); j < m; ++j) {
            const largebuf_error::segment_error se = errs->segment_errors[j];

            printf(" segment_error(%u, %s)", se.block_id,
                   se.block_code == btree_block_t::none ? "bad magic" : btree_block_t::error_name(se.block_code));
        }

        printf("\n");
    }
}

bool report_delete_queue_errors(const delete_queue_errors *errs) {
    if (errs->is_bad()) {
        if (errs->dq_block_code != btree_block_t::none) {
            printf("ERROR %s could not find delete queue block: %s\n", state, btree_block_t::error_name(errs->dq_block_code));
        }

        if (errs->dq_block_bad_magic) {
            printf("ERROR %s delete queue block had bad magic\n", state);
        }

        report_any_largebuf_errors("delete queue timestamp buffer", &errs->timestamp_buf);
        report_any_largebuf_errors("delete queue keys buffer", &errs->keys_buf);

    }
    return !errs->is_bad();
}

bool report_subtree_errors(const subtree_errors *errs) {
    if (!errs->node_errors.empty()) {
        printf("ERROR %s subtree node errors found...\n", state);
        for (int i = 0, n = errs->node_errors.size(); i < n; ++i) {
            const node_error& e = errs->node_errors[i];
            printf("           %u:", e.block_id);
            if (e.block_not_found_error != btree_block_t::none) {
                printf(" block not found: %s\n", btree_block_t::error_name(e.block_not_found_error));
            } else {
                printf("%s%s%s%s%s%s%s%s%s\n",
                       e.block_underfull ? " block_underfull" : "",
                       e.bad_magic ? " bad_magic" : "",
                       e.noncontiguous_offsets ? " noncontiguous_offsets" : "",
                       e.value_out_of_buf ? " value_out_of_buf" : "",
                       e.keys_too_big ? " keys_too_big" : "",
                       e.keys_in_wrong_slice ? " keys_in_wrong_slice" : "",
                       e.out_of_order ? " out_of_order" : "",
                       e.value_errors_exist ? " value_errors_exist" : "",
                       e.last_internal_node_key_nonempty ? " last_internal_node_key_nonempty" : "");

            }
        }
    }

    if (!errs->value_errors.empty()) {
        // TODO: This duplicates some code with
        // report_any_largebuf_errors' large buf error reporting.

        printf("ERROR %s subtree value errors found...\n", state);
        for (int i = 0, n = errs->value_errors.size(); i < n; ++i) {
            const value_error& e = errs->value_errors[i];
            printf("          %u/'%s' :", e.block_id, e.key.c_str());
            printf("%s%s%s%s%s",
                   e.bad_metadata_flags ? " bad_metadata_flags" : "",
                   e.too_big ? " too_big" : "",
                   e.lv_too_small ? " lv_too_small" : "",
                   e.largebuf_errs.not_left_shifted ? " largebuf_errs.not_left_shifted" : "",
                   e.largebuf_errs.bogus_ref ? " largebuf_errs.bogus_ref" : "");
            for (int j = 0, m = e.largebuf_errs.segment_errors.size(); j < m; ++j) {
                const largebuf_error::segment_error se = e.largebuf_errs.segment_errors[j];

                printf(" segment_error(%u, %s)", se.block_id,
                       se.block_code == btree_block_t::none ? "bad magic" : btree_block_t::error_name(se.block_code));
            }

            printf("\n");
        }
    }

    return errs->node_errors.empty() && errs->value_errors.empty();
}

void report_rogue_block_description(const char *title, const rogue_block_description& desc) {
    printf("ERROR %s %s (#%u):", state, title, desc.block_id);
    if (desc.loading_error != btree_block_t::none) {
        printf("could not load: %s\n", btree_block_t::error_name(desc.loading_error));
    } else {
        printf("magic = '%.*s'\n", int(sizeof(block_magic_t)), desc.magic.bytes);
    }
}

bool report_other_block_errors(const other_block_errors *errs) {
    for (int i = 0, n = errs->orphan_blocks.size(); i < n; ++i) {
        report_rogue_block_description("orphan block", errs->orphan_blocks[i]);
    }
    for (int i = 0, n = errs->allegedly_deleted_blocks.size(); i < n; ++i) {
        report_rogue_block_description("allegedly deleted block", errs->allegedly_deleted_blocks[i]);
    }
    bool ok = errs->orphan_blocks.empty() && errs->allegedly_deleted_blocks.empty();
    if (errs->contiguity_failure != NULL_BLOCK_ID) {
        printf("ERROR %s slice block contiguity failure at serializer block id %u\n", state, errs->contiguity_failure);
        ok = false;
    }
    return ok;
}

bool report_diff_log_errors(const diff_log_errors *errs) {
    bool ok = true;

    if (errs->deleted_log_block_count > 0) {
        printf("ERROR %s %d diff log blocks have been deleted\n", state, errs->deleted_log_block_count);
        ok = false;
    }
    if (errs->missing_log_block_count > 0) {
        printf("ERROR %s %d diff log blocks are missing (maybe n_log_blocks in the config_block is too large?)\n", state, errs->missing_log_block_count);
        ok = false;
    }
    if (errs->non_sequential_logs > 0) {
        printf("ERROR %s The diff log for %d blocks has non-sequential patch counters\n", state, errs->non_sequential_logs);
        ok = false;
    }
    if (errs->corrupted_patch_blocks > 0) {
        printf("ERROR %s %d blocks of the diff log contain at least one corrupted patch\n", state, errs->corrupted_patch_blocks);
        ok = false;
    }

    return ok;
}

bool report_slice_errors(const std::string &slice_name, const slice_errors *errs) {
    std::string s = std::string("(") + slice_name + ", file '" + errs->home_filename + "')";
    state = s.c_str();

    if (errs->superblock_code != btree_block_t::none) {
        printf("ERROR %s could not find btree superblock: %s\n", state, btree_block_t::error_name(errs->superblock_code));
        return false;
    }
    if (errs->superblock_bad_magic) {
        printf("ERROR %s btree superblock had bad magic\n", state);
        return false;
    }
    bool no_delete_queue_errors = report_delete_queue_errors(&errs->delete_queue_errs);
    bool no_diff_log_errors = report_diff_log_errors(&errs->diff_log_errs);
    bool no_subtree_errors = report_subtree_errors(&errs->tree_errs);
    bool no_other_block_errors = report_other_block_errors(&errs->other_block_errs);
    return no_delete_queue_errors && no_diff_log_errors && no_subtree_errors && no_other_block_errors;
}

bool report_post_config_block_errors(const all_slices_errors& slices_errs) {
    bool ok = true;
    for (int i = 0; i < slices_errs.n_slices; ++i) {
        char buf[100] = { 0 };
        snprintf(buf, 99, "%d", i);
        ok &= report_slice_errors(std::string("slice ") + buf, &slices_errs.slice[i]);
    }

    // report errors in metadata file
    if (slices_errs.metadata_slice)
        ok &= report_slice_errors("metadata slice", slices_errs.metadata_slice);

    return ok;
}

void print_interfile_summary(const multiplexer_config_block_t& c, const mc_config_block_t& mcc) {
    printf("config_block creation_timestamp: %lu\n", c.creation_timestamp);
    printf("config_block n_files: %d\n", c.n_files);
    printf("config_block n_proxies: %d\n", c.n_proxies);
    printf("config_block n_log_blocks: %d\n", mcc.cache.n_patch_log_blocks);
}

std::string extract_slices_flags(const multiplexer_config_block_t& c) {
    char flags[100];
    snprintf(flags, 100, " -s %d", c.n_proxies);
    return std::string(flags);
}

std::string extract_cache_flags(nondirect_file_t *file, const multiplexer_config_block_t& c, const mc_config_block_t& mcc) {
    // TODO: This is evil code replication, just because we need the block size...
    block_t header;
    if (!header.init(DEVICE_BLOCK_SIZE, file, 0)) {
        return " --diff-log-size intentionally-invalid";
    }
    static_header_t *buf = reinterpret_cast<static_header_t *>(header.realbuf);
    log_serializer_static_config_t *static_cfg = reinterpret_cast<log_serializer_static_config_t *>(buf + 1);
    block_size_t block_size = static_cfg->block_size();


    char flags[100];
    // Convert total number of log blocks to MB
    long long int diff_log_size = mcc.cache.n_patch_log_blocks * c.n_proxies * block_size.ser_value();
    int diff_log_size_mb = ceil_divide(diff_log_size, MEGABYTE);

    snprintf(flags, 100, " --diff-log-size %d", diff_log_size_mb);
    return std::string(flags);
}

bool check_files(const config_t *cfg) {
    // 1. Open.
    knowledge_t knog(cfg->input_filenames, cfg->metadata_filename);

    int num_files = knog.num_files();

    unrecoverable_fact(num_files > 0, "a positive number of files");

    for (int i = 0; i < num_files; ++i) {
        if (!knog.files[i]->exists()) {
            fail_due_to_user_error("No such file \"%s\"", knog.file_knog[i]->filename.c_str());
        }
    }

    if (knog.metadata_file && !knog.metadata_file->exists())
        fail_due_to_user_error("No such file \"%s\"", knog.metadata_file_knog->filename.c_str());

    /* A few early exits if we want some specific pieces of information */
    if (cfg->print_file_version) {
        printf("VERSION: %s\n", extract_static_config_version(knog.files[0], knog.file_knog[0]).c_str());
        return true;
    }

    bool success = true;
    for (int i = 0; i < num_files; ++i)
        success &= check_and_report_to_config_block(knog.files[i], knog.file_knog[i], cfg, true);

    if (knog.metadata_file)
        success &= check_and_report_to_config_block(knog.metadata_file, knog.metadata_file_knog, cfg, false);

    if (!success) return false;


    interfile_errors errs;
    bool no_critical_interfile_err = check_interfile(&knog, &errs);
    report_interfile_errors(errs);  // We report interfile errors regardless of whether
                                    // any of them are critical or not (some might be just warnings)
    if (!no_critical_interfile_err) {
        return false;
    }

<<<<<<< HEAD
    if (cfg->print_command_line) {
=======
    if (!cfg->print_command_line) {
        print_interfile_summary(*knog.file_knog[0]->config_block, *knog.file_knog[0]->mc_config_block);

        // A thread for every slice.
        int n_slices = knog.file_knog[0]->config_block->n_proxies;
        std::vector<pthread_t> threads;
        all_slices_errors slices_errs(n_slices);
        for (int i = 0; i < num_files; ++i) {
            launch_check_after_config_block(knog.files[i], threads, knog.file_knog[i], &slices_errs, cfg);
        }

        // Wait for all threads to finish.
        for (size_t i = 0; i < threads.size(); ++i) {
            guarantee_err(!pthread_join(threads[i], NULL), "pthread_join failing");
        }

        bool ok = report_post_config_block_errors(slices_errs);
        return ok;
    } else {
>>>>>>> 4b945cd3
        std::string flags("FLAGS: ");
        flags.append(extract_static_config_flags(knog.files[0], knog.file_knog[0]));
        flags.append(extract_slices_flags(*knog.file_knog[0]->config_block));
        flags.append(extract_cache_flags(knog.files[0], *knog.file_knog[0]->config_block, *knog.file_knog[0]->mc_config_block));
        printf("%s\n", flags.c_str());
        return true;
    }

    print_interfile_summary(*knog.file_knog[0]->config_block, *knog.file_knog[0]->mc_config_block);

    // A thread for every slice.
    int n_slices = knog.file_knog[0]->config_block->n_proxies;
    std::vector<pthread_t> threads(n_slices + (knog.metadata_file ? 1 : 0));
    all_slices_errors slices_errs(n_slices, knog.metadata_file != NULL);
    for (int i = 0; i < num_files; ++i) {
        launch_check_after_config_block(knog.files[i], threads, knog.file_knog[i], &slices_errs, cfg);
    }

    // ... and one for the metadata slice
    if (knog.metadata_file)
        launch_check_slice(&threads[n_slices], new raw_slicecx_t(knog.metadata_file, knog.metadata_file_knog, cfg),
                           slices_errs.metadata_slice);

    // Wait for all threads to finish.
    for (unsigned i = 0; i < threads.size(); ++i) {
        guarantee_err(!pthread_join(threads[i], NULL), "pthread_join failing");
    }

    return report_post_config_block_errors(slices_errs);
}

}  // namespace fsck<|MERGE_RESOLUTION|>--- conflicted
+++ resolved
@@ -1435,11 +1435,13 @@
     return NULL;
 }
 
-void launch_check_slice(pthread_t *thread, slicecx_t *cx, slice_errors *errs) {
+void launch_check_slice(std::vector<pthread_t>& threads, slicecx_t *cx, slice_errors *errs) {
+    // add another thread.
+    threads.resize(threads.size() + 1);
     slice_parameter_t *param = new slice_parameter_t;
     param->cx = cx;
     param->errs = errs;
-    guarantee_err(!pthread_create(thread, NULL, do_check_slice, param), "pthread_create not working");
+    guarantee_err(!pthread_create(&threads[threads.size() - 1], NULL, do_check_slice, param), "pthread_create not working");
 }
 
 void launch_check_after_config_block(nondirect_file_t *file, std::vector<pthread_t>& threads, file_knowledge_t *knog, all_slices_errors *errs, const config_t *cfg) {
@@ -1447,18 +1449,7 @@
     for (int i = knog->config_block->this_serializer; i < errs->n_slices; i += step) {
         errs->slice[i].global_slice_number = i;
         errs->slice[i].home_filename = knog->filename;
-<<<<<<< HEAD
-        launch_check_slice(&threads[i], new multiplexed_slicecx_t(file, knog, i, cfg), &errs->slice[i]);
-=======
-        slice_parameter_t *param = new slice_parameter_t;
-        param->file = file;
-        param->knog = knog;
-        param->global_slice_number = i;
-        param->errs = &errs->slice[i];
-        param->cfg = cfg;
-        threads.resize(threads.size() + 1);
-        guarantee_err(!pthread_create(&threads[threads.size() - 1], NULL, do_check_slice, param), "pthread_create not working");
->>>>>>> 4b945cd3
+        launch_check_slice(threads, new multiplexed_slicecx_t(file, knog, i, cfg), &errs->slice[i]);
     }
 }
 
@@ -1824,29 +1815,7 @@
         return false;
     }
 
-<<<<<<< HEAD
     if (cfg->print_command_line) {
-=======
-    if (!cfg->print_command_line) {
-        print_interfile_summary(*knog.file_knog[0]->config_block, *knog.file_knog[0]->mc_config_block);
-
-        // A thread for every slice.
-        int n_slices = knog.file_knog[0]->config_block->n_proxies;
-        std::vector<pthread_t> threads;
-        all_slices_errors slices_errs(n_slices);
-        for (int i = 0; i < num_files; ++i) {
-            launch_check_after_config_block(knog.files[i], threads, knog.file_knog[i], &slices_errs, cfg);
-        }
-
-        // Wait for all threads to finish.
-        for (size_t i = 0; i < threads.size(); ++i) {
-            guarantee_err(!pthread_join(threads[i], NULL), "pthread_join failing");
-        }
-
-        bool ok = report_post_config_block_errors(slices_errs);
-        return ok;
-    } else {
->>>>>>> 4b945cd3
         std::string flags("FLAGS: ");
         flags.append(extract_static_config_flags(knog.files[0], knog.file_knog[0]));
         flags.append(extract_slices_flags(*knog.file_knog[0]->config_block));
@@ -1859,7 +1828,7 @@
 
     // A thread for every slice.
     int n_slices = knog.file_knog[0]->config_block->n_proxies;
-    std::vector<pthread_t> threads(n_slices + (knog.metadata_file ? 1 : 0));
+    std::vector<pthread_t> threads;
     all_slices_errors slices_errs(n_slices, knog.metadata_file != NULL);
     for (int i = 0; i < num_files; ++i) {
         launch_check_after_config_block(knog.files[i], threads, knog.file_knog[i], &slices_errs, cfg);
@@ -1867,7 +1836,7 @@
 
     // ... and one for the metadata slice
     if (knog.metadata_file)
-        launch_check_slice(&threads[n_slices], new raw_slicecx_t(knog.metadata_file, knog.metadata_file_knog, cfg),
+        launch_check_slice(threads, new raw_slicecx_t(knog.metadata_file, knog.metadata_file_knog, cfg),
                            slices_errs.metadata_slice);
 
     // Wait for all threads to finish.
