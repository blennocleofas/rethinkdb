// Copyright 2010-2013 RethinkDB, all rights reserved.
#include "rdb_protocol/protocol.hpp"

#include <algorithm>

#include "errors.hpp"
#include <boost/bind.hpp>
#include <boost/make_shared.hpp>

#include "arch/io/disk.hpp"
#include "btree/erase_range.hpp"
#include "btree/parallel_traversal.hpp"
#include "btree/slice.hpp"
#include "btree/superblock.hpp"
#include "clustering/administration/metadata.hpp"
#include "concurrency/cross_thread_watchable.hpp"
#include "concurrency/pmap.hpp"
#include "concurrency/wait_any.hpp"
#include "containers/archive/vector_stream.hpp"
#include "protob/protob.hpp"
#include "rdb_protocol/btree.hpp"
#include "rdb_protocol/env.hpp"
#include "rpc/semilattice/view/field.hpp"
#include "rpc/semilattice/watchable.hpp"
#include "serializer/config.hpp"


typedef rdb_protocol_details::backfill_atom_t rdb_backfill_atom_t;

typedef rdb_protocol_t::context_t context_t;

typedef rdb_protocol_t::store_t store_t;
typedef rdb_protocol_t::region_t region_t;

typedef rdb_protocol_t::read_t read_t;
typedef rdb_protocol_t::read_response_t read_response_t;

typedef rdb_protocol_t::point_read_t point_read_t;
typedef rdb_protocol_t::point_read_response_t point_read_response_t;

typedef rdb_protocol_t::rget_read_t rget_read_t;
typedef rdb_protocol_t::rget_read_response_t rget_read_response_t;

typedef rdb_protocol_t::distribution_read_t distribution_read_t;
typedef rdb_protocol_t::distribution_read_response_t distribution_read_response_t;

typedef rdb_protocol_t::write_t write_t;
typedef rdb_protocol_t::write_response_t write_response_t;

typedef rdb_protocol_t::point_replace_t point_replace_t;
typedef rdb_protocol_t::point_replace_response_t point_replace_response_t;

typedef rdb_protocol_t::batched_replaces_t batched_replaces_t;

typedef rdb_protocol_t::point_write_t point_write_t;
typedef rdb_protocol_t::point_write_response_t point_write_response_t;

typedef rdb_protocol_t::point_delete_t point_delete_t;
typedef rdb_protocol_t::point_delete_response_t point_delete_response_t;

typedef rdb_protocol_t::sindex_create_t sindex_create_t;
typedef rdb_protocol_t::sindex_create_response_t sindex_create_response_t;

typedef rdb_protocol_t::sindex_drop_t sindex_drop_t;
typedef rdb_protocol_t::sindex_drop_response_t sindex_drop_response_t;

typedef rdb_protocol_t::backfill_chunk_t backfill_chunk_t;

typedef rdb_protocol_t::backfill_progress_t backfill_progress_t;

typedef rdb_protocol_t::rget_read_response_t::stream_t stream_t;
typedef rdb_protocol_t::rget_read_response_t::groups_t groups_t;
typedef rdb_protocol_t::rget_read_response_t::atom_t atom_t;
typedef rdb_protocol_t::rget_read_response_t::length_t length_t;
typedef rdb_protocol_t::rget_read_response_t::inserted_t inserted_t;

typedef btree_store_t<rdb_protocol_t>::sindex_access_vector_t sindex_access_vector_t;

const std::string rdb_protocol_t::protocol_name("rdb");

RDB_IMPL_PROTOB_SERIALIZABLE(Term);
RDB_IMPL_PROTOB_SERIALIZABLE(Datum);


namespace rdb_protocol_details {

RDB_IMPL_SERIALIZABLE_3(backfill_atom_t, key, value, recency);
RDB_IMPL_SERIALIZABLE_3(transform_atom_t, variant, scopes, backtrace);
RDB_IMPL_SERIALIZABLE_3(terminal_t, variant, scopes, backtrace);

void post_construct_and_drain_queue(
        const std::set<uuid_u> &sindexes_to_bring_up_to_date,
        btree_store_t<rdb_protocol_t> *store,
        boost::shared_ptr<internal_disk_backed_queue_t> mod_queue,
        auto_drainer_t::lock_t lock)
    THROWS_NOTHING;
/* Creates a queue of operations for the sindex, runs a post construction for
 * the data already in the btree and finally drains the queue. */
void bring_sindexes_up_to_date(
        const std::set<uuid_u> &sindexes_to_bring_up_to_date,
        btree_store_t<rdb_protocol_t> *store,
        buf_lock_t *sindex_block)
    THROWS_NOTHING
{
    /* We register our modification queue here. An important point about
     * correctness here: we've held the superblock this whole time and will
     * continue to do so until the call to post_construct_secondary_indexes
     * begins a parallel traversal which releases the superblock. This
     * serves to make sure that every changes which we don't learn about in
     * the parallel traversal we do learn about from the mod queue. */
    uuid_u post_construct_id = generate_uuid();

    boost::shared_ptr<internal_disk_backed_queue_t> mod_queue(
            new internal_disk_backed_queue_t(
                store->io_backender_,
                serializer_filepath_t(store->base_path_, "post_construction_" + uuid_to_str(post_construct_id)),
                &store->perfmon_collection));

    {
        mutex_t::acq_t acq;
        store->lock_sindex_queue(sindex_block, &acq);
        store->register_sindex_queue(mod_queue.get(), &acq);
    }

    coro_t::spawn_sometime(boost::bind(
                &post_construct_and_drain_queue,
                sindexes_to_bring_up_to_date,
                store,
                mod_queue,
                auto_drainer_t::lock_t(&store->drainer)));
}

/* This function is really part of the logic of bring_sindexes_up_to_date
 * however it needs to be in a seperate function so that it can be spawned in a
 * coro. */
void post_construct_and_drain_queue(
        const std::set<uuid_u> &sindexes_to_bring_up_to_date,
        btree_store_t<rdb_protocol_t> *store,
        boost::shared_ptr<internal_disk_backed_queue_t> mod_queue,
        auto_drainer_t::lock_t lock)
    THROWS_NOTHING
{
    try {
        post_construct_secondary_indexes(store, sindexes_to_bring_up_to_date, lock.get_drain_signal());

        /* Drain the queue. */

        int previous_size = mod_queue->size();
        while (!lock.get_drain_signal()->is_pulsed()) {
            write_token_pair_t token_pair;
            store->new_write_token_pair(&token_pair);

            scoped_ptr_t<transaction_t> queue_txn;
            scoped_ptr_t<real_superblock_t> queue_superblock;

            store->acquire_superblock_for_write(
                rwi_write,
                repli_timestamp_t::distant_past,
                2,
                &token_pair.main_write_token,
                &queue_txn,
                &queue_superblock,
                lock.get_drain_signal());

            scoped_ptr_t<buf_lock_t> queue_sindex_block;
            store->acquire_sindex_block_for_write(
                &token_pair,
                queue_txn.get(),
                &queue_sindex_block,
                queue_superblock->get_sindex_block_id(),
                lock.get_drain_signal());

            sindex_access_vector_t sindexes;
            store->acquire_sindex_superblocks_for_write(
                    sindexes_to_bring_up_to_date,
                    queue_sindex_block.get(),
                    queue_txn.get(),
                    &sindexes);

            mutex_t::acq_t acq;
            store->lock_sindex_queue(queue_sindex_block.get(), &acq);

            while (mod_queue->size() >= previous_size &&
                   mod_queue->size() > 0) {
                std::vector<char> data_vec;
                mod_queue->pop(&data_vec);
                vector_read_stream_t read_stream(&data_vec);

                rdb_modification_report_t mod_report;
                int ser_res = deserialize(&read_stream, &mod_report);
                guarantee_err(ser_res == 0, "corruption in disk-backed queue");

                rdb_update_sindexes(sindexes, &mod_report, queue_txn.get());
            }

            previous_size = mod_queue->size();

            if (mod_queue->size() == 0) {
                for (std::set<uuid_u>::iterator it = sindexes_to_bring_up_to_date.begin();
                        it != sindexes_to_bring_up_to_date.end(); ++it) {
                        store->mark_index_up_to_date(*it, queue_txn.get(), queue_sindex_block.get());
                }
                store->deregister_sindex_queue(mod_queue.get(), &acq);
                break;
            }
        }
    } catch (const interrupted_exc_t &) {
        // We were interrupted so we just exit. Sindex post construct is in an
        // indeterminate state and will be cleaned up at a later point.
    }
}


}  // namespace rdb_protocol_details

rdb_protocol_t::context_t::context_t()
    : pool_group(NULL), ns_repo(NULL),
    cross_thread_namespace_watchables(get_num_threads()),
    cross_thread_database_watchables(get_num_threads()),
    directory_read_manager(NULL),
    signals(get_num_threads())
{ }

rdb_protocol_t::context_t::context_t(
    extproc::pool_group_t *_pool_group,
    namespace_repo_t<rdb_protocol_t> *_ns_repo,
    boost::shared_ptr<semilattice_readwrite_view_t<cluster_semilattice_metadata_t> >
        _semilattice_metadata,
    directory_read_manager_t<cluster_directory_metadata_t>
        *_directory_read_manager,
    machine_id_t _machine_id)
    : pool_group(_pool_group), ns_repo(_ns_repo),
      cross_thread_namespace_watchables(get_num_threads()),
      cross_thread_database_watchables(get_num_threads()),
      semilattice_metadata(_semilattice_metadata),
      directory_read_manager(_directory_read_manager),
      signals(get_num_threads()),
      machine_id(_machine_id)
{
    for (int thread = 0; thread < get_num_threads(); ++thread) {
        cross_thread_namespace_watchables[thread].init(new cross_thread_watchable_variable_t<cow_ptr_t<namespaces_semilattice_metadata_t<rdb_protocol_t> > >(
                                                    clone_ptr_t<semilattice_watchable_t<cow_ptr_t<namespaces_semilattice_metadata_t<rdb_protocol_t> > > >
                                                        (new semilattice_watchable_t<cow_ptr_t<namespaces_semilattice_metadata_t<rdb_protocol_t> > >(
                                                            metadata_field(&cluster_semilattice_metadata_t::rdb_namespaces, _semilattice_metadata))), thread));

        cross_thread_database_watchables[thread].init(new cross_thread_watchable_variable_t<databases_semilattice_metadata_t>(
                                                    clone_ptr_t<semilattice_watchable_t<databases_semilattice_metadata_t> >
                                                        (new semilattice_watchable_t<databases_semilattice_metadata_t>(
                                                            metadata_field(&cluster_semilattice_metadata_t::databases, _semilattice_metadata))), thread));

        signals[thread].init(new cross_thread_signal_t(&interruptor, thread));
    }
}

rdb_protocol_t::context_t::~context_t() { }

// Construct a region containing only the specified key
region_t rdb_protocol_t::monokey_region(const store_key_t &k) {
    uint64_t h = hash_region_hasher(k.contents(), k.size());
    return region_t(h, h + 1, key_range_t(key_range_t::closed, k, key_range_t::closed, k));
}

<<<<<<< HEAD
=======
key_range_t rdb_protocol_t::sindex_key_range(const store_key_t &k) {
    store_key_t start(key_to_unescaped_str(k) + "\0"),
                end(key_to_unescaped_str(k) + std::string(1, '\0' + 1));
    return key_range_t(key_range_t::closed, start, key_range_t::open, end);
}

namespace {

>>>>>>> 462e6bb0
/* read_t::get_region implementation */
struct rdb_r_get_region_visitor : public boost::static_visitor<region_t> {
    region_t operator()(const point_read_t &pr) const {
        return rdb_protocol_t::monokey_region(pr.key);
    }

    region_t operator()(const rget_read_t &rg) const {
        return rg.region;
    }

    region_t operator()(const distribution_read_t &dg) const {
        return dg.region;
    }
};

region_t read_t::get_region() const THROWS_NOTHING {
    return boost::apply_visitor(rdb_r_get_region_visitor(), read);
}

struct rdb_r_shard_visitor : public boost::static_visitor<read_t> {
    explicit rdb_r_shard_visitor(const region_t &_region)
        : region(_region)
    { }

    read_t operator()(const point_read_t &pr) const {
        rassert(rdb_protocol_t::monokey_region(pr.key) == region);
        return read_t(pr);
    }

    read_t operator()(const rget_read_t &rg) const {
        rassert(region_is_superset(rg.region, region));
        rget_read_t _rg(rg);
        _rg.region = region;
        return read_t(_rg);
    }

    read_t operator()(const distribution_read_t &dg) const {
        rassert(region_is_superset(dg.region, region));
        distribution_read_t _dg(dg);
        _dg.region = region;
        return read_t(_dg);
    }

    const region_t &region;
};

read_t read_t::shard(const region_t &region) const THROWS_NOTHING {
    return boost::apply_visitor(rdb_r_shard_visitor(region), read);
}

/* read_t::unshard implementation */
bool read_response_cmp(const read_response_t &l, const read_response_t &r) {
    const rget_read_response_t *lr = boost::get<rget_read_response_t>(&l.response);
    guarantee(lr);
    const rget_read_response_t *rr = boost::get<rget_read_response_t>(&r.response);
    guarantee(rr);
    return lr->key_range < rr->key_range;
}

/* A visitor to handle this unsharding process for us. */

class distribution_read_response_less_t {
public:
    bool operator()(const distribution_read_response_t& x, const distribution_read_response_t& y) {
        if (x.region.inner == y.region.inner) {
            return x.region < y.region;
        } else {
            return x.region.inner < y.region.inner;
        }
    }
};

// Scale the distribution down by combining ranges to fit it within the limit of
// the query
void scale_down_distribution(size_t result_limit, std::map<store_key_t, int64_t> *key_counts) {
    guarantee(result_limit > 0);
    const size_t combine = (key_counts->size() / result_limit); // Combine this many other ranges into the previous range
    for (std::map<store_key_t, int64_t>::iterator it = key_counts->begin(); it != key_counts->end(); ) {
        std::map<store_key_t, int64_t>::iterator next = it;
        ++next;
        for (size_t i = 0; i < combine && next != key_counts->end(); ++i) {
            it->second += next->second;
            std::map<store_key_t, int64_t>::iterator tmp = next;
            ++next;
            key_counts->erase(tmp);
        }
        it = next;
    }
}

class rdb_r_unshard_visitor_t : public boost::static_visitor<void> {
public:
    rdb_r_unshard_visitor_t(const read_response_t *_responses,
                            size_t _count,
                            read_response_t *_response_out)
        : responses(_responses), count(_count), response_out(_response_out) { }

    void operator()(const point_read_t &) {
        guarantee(count == 1);
        guarantee(NULL != boost::get<point_read_response_t>(&responses[0].response));
        *response_out = responses[0];
    }

    void operator()(const rget_read_t &rg) {
        response_out->response = rget_read_response_t();
        rget_read_response_t *rg_response = boost::get<rget_read_response_t>(&response_out->response);
        rg_response->truncated = false;
        rg_response->key_range = read_t(rg).get_region().inner;
        rg_response->last_considered_key = read_t(rg).get_region().inner.left;

        try {
            /* First check to see if any of the responses we're unsharding threw. */
            for (size_t i = 0; i < count; ++i) {
                // TODO: we're ignoring the limit when recombining.
                const rget_read_response_t *rr = boost::get<rget_read_response_t>(&responses[i].response);
                guarantee(rr != NULL);

                if (const runtime_exc_t *e = boost::get<runtime_exc_t>(&rr->result)) {
                    throw *e;
                } else if (const ql::exc_t *e2 = boost::get<ql::exc_t>(&rr->result)) {
                    throw *e2;
                }
            }

            if (!rg.terminal) {
                //A vanilla range get
                //First we need to determine the cutoff key:
                rg_response->last_considered_key = store_key_t::max();
                for (size_t i = 0; i < count; ++i) {
                    const rget_read_response_t *rr = boost::get<rget_read_response_t>(&responses[i].response);
                    guarantee(rr != NULL);

                    if (rg_response->last_considered_key > rr->last_considered_key && rr->truncated) {
                        rg_response->last_considered_key = rr->last_considered_key;
                    }
                }

                rg_response->result = stream_t();
                stream_t *res_stream = boost::get<stream_t>(&rg_response->result);
                for (size_t i = 0; i < count; ++i) {
                    // TODO: we're ignoring the limit when recombining.
                    const rget_read_response_t *rr = boost::get<rget_read_response_t>(&responses[i].response);
                    guarantee(rr != NULL);

                    const stream_t *stream = boost::get<stream_t>(&(rr->result));

                    for (stream_t::const_iterator it = stream->begin(); it != stream->end(); ++it) {
                        if (it->first <= rg_response->last_considered_key) {
                            res_stream->push_back(*it);
                        }
                    }

                    rg_response->truncated = rg_response->truncated || rr->truncated;
                }
            } else if (boost::get<ql::reduce_wire_func_t>(&rg.terminal->variant) != NULL
                       || boost::get<ql::count_wire_func_t>(&rg.terminal->variant) != NULL) {
                typedef std::vector<ql::wire_datum_t> wire_data_t;
                rg_response->result = wire_data_t();
                wire_data_t *out_vec = boost::get<wire_data_t>(&rg_response->result);
                for (size_t i = 0; i < count; ++i) {
                    const rget_read_response_t *rr = boost::get<rget_read_response_t>(&responses[i].response);
                    guarantee(rr != NULL);
                    if (const ql::wire_datum_t *d = boost::get<ql::wire_datum_t>(&rr->result)) {
                        out_vec->push_back(*d);
                    } else {
                        guarantee(boost::get<rget_read_response_t::empty_t>(&rr->result));
                    }
                }
            } else if (boost::get<ql::gmr_wire_func_t>(&rg.terminal->variant) != NULL) {
                typedef std::vector<ql::wire_datum_map_t> wire_datum_maps_t;
                rg_response->result = wire_datum_maps_t();
                wire_datum_maps_t *out_vec = boost::get<wire_datum_maps_t>(&rg_response->result);
                for (size_t i = 0; i < count; ++i) {
                    const rget_read_response_t *rr = boost::get<rget_read_response_t>(&responses[i].response);
                    guarantee(rr != NULL);
                    const ql::wire_datum_map_t *dm = boost::get<ql::wire_datum_map_t>(&rr->result);
                    r_sanity_check(dm);
                    out_vec->push_back(*dm);
                }
            } else {
                unreachable();
            }
        } catch (const runtime_exc_t &e) {
            rg_response->result = e;
        } catch (const ql::exc_t &e) {
            rg_response->result = e;
        }
    }

    void operator()(const distribution_read_t &dg) {
        // TODO: do this without copying so much and/or without dynamic memory
        // Sort results by region
        std::vector<distribution_read_response_t> results(count);
        guarantee(count > 0);

        for (size_t i = 0; i < count; ++i) {
            const distribution_read_response_t *result = boost::get<distribution_read_response_t>(&responses[i].response);
            guarantee(result != NULL, "Bad boost::get\n");
            results[i] = *result;
        }

        std::sort(results.begin(), results.end(), distribution_read_response_less_t());

        distribution_read_response_t res;
        size_t i = 0;
        while (i < results.size()) {
            // Find the largest hash shard for this key range
            key_range_t range = results[i].region.inner;
            size_t largest_index = i;
            size_t largest_size = 0;
            size_t total_range_keys = 0;

            while (i < results.size() && results[i].region.inner == range) {
                size_t tmp_total_keys = 0;
                for (std::map<store_key_t, int64_t>::const_iterator mit = results[i].key_counts.begin(); mit != results[i].key_counts.end(); ++mit) {
                    tmp_total_keys += mit->second;
                }

                if (tmp_total_keys > largest_size) {
                    largest_size = tmp_total_keys;
                    largest_index = i;
                }

                total_range_keys += tmp_total_keys;
                ++i;
            }

            if (largest_size > 0) {
                // Scale up the selected hash shard
                double scale_factor = static_cast<double>(total_range_keys) / static_cast<double>(largest_size);

                guarantee(scale_factor >= 1.0);  // Directly provable from code above.

                for (std::map<store_key_t, int64_t>::iterator mit = results[largest_index].key_counts.begin();
                     mit != results[largest_index].key_counts.end();
                     ++mit) {
                    mit->second = static_cast<int64_t>(mit->second * scale_factor);
                }

                res.key_counts.insert(results[largest_index].key_counts.begin(), results[largest_index].key_counts.end());
            }
        }

        // If the result is larger than the requested limit, scale it down
        if (dg.result_limit > 0 && res.key_counts.size() > dg.result_limit) {
            scale_down_distribution(dg.result_limit, &res.key_counts);
        }

        response_out->response = res;
    }

private:
    const read_response_t *responses;
    size_t count;
    read_response_t *response_out;
};

void read_t::unshard(read_response_t *responses, size_t count, read_response_t *response, UNUSED context_t *ctx) const THROWS_NOTHING {
    rdb_r_unshard_visitor_t v(responses, count, response);
    boost::apply_visitor(v, read);
}

bool rget_data_cmp(const std::pair<store_key_t, boost::shared_ptr<scoped_cJSON_t> >& a,
                   const std::pair<store_key_t, boost::shared_ptr<scoped_cJSON_t> >& b) {
    return a.first < b.first;
}

/* write_t::get_region() implementation */

// TODO: This entire type is suspect, given the performance for batched_replaces_t.  Is it used in
// anything other than assertions?
struct rdb_w_get_region_visitor : public boost::static_visitor<region_t> {
    region_t operator()(const point_replace_t &pr) const {
        return rdb_protocol_t::monokey_region(pr.key);
    }

    static const store_key_t &point_replace_key(const std::pair<int64_t, point_replace_t> &pair) {
        return pair.second.key;
    }

    region_t operator()(const batched_replaces_t &br) const {
        // It shouldn't be empty, but we let the places that would break use a guarantee.
        rassert(!br.point_replaces.empty());
        if (br.point_replaces.empty()) {
            return hash_region_t<key_range_t>();
        }

        store_key_t minimum_key = store_key_t::min();
        store_key_t maximum_key = store_key_t::max();
        uint64_t minimum_hash_value = HASH_REGION_HASH_SIZE - 1;
        uint64_t maximum_hash_value = 0;

        for (auto pair = br.point_replaces.begin(); pair != br.point_replaces.end(); ++pair) {
            if (pair->second.key < minimum_key) {
                minimum_key = pair->second.key;
            }
            if (pair->second.key > maximum_key) {
                maximum_key = pair->second.key;
            }

            const uint64_t hash_value = hash_region_hasher(pair->second.key.contents(), pair->second.key.size());
            if (hash_value < minimum_hash_value) {
                minimum_hash_value = hash_value;
            }
            if (hash_value > maximum_hash_value) {
                maximum_hash_value = hash_value;
            }
        }

        return hash_region_t<key_range_t>(minimum_hash_value, maximum_hash_value + 1,
                                          key_range_t(key_range_t::closed, minimum_key, key_range_t::closed, maximum_key));
    }

    region_t operator()(const point_write_t &pw) const {
        return rdb_protocol_t::monokey_region(pw.key);
    }

    region_t operator()(const point_delete_t &pd) const {
        return rdb_protocol_t::monokey_region(pd.key);
    }
<<<<<<< HEAD
=======

    region_t operator()(const point_replace_t &pr) const {
        return rdb_protocol_t::monokey_region(pr.key);
    }

    region_t operator()(const sindex_create_t &s) const {
        return s.region;
    }

    region_t operator()(const sindex_drop_t &d) const {
        return d.region;
    }
>>>>>>> 462e6bb0
};

region_t write_t::get_region() const THROWS_NOTHING {
    return boost::apply_visitor(rdb_w_get_region_visitor(), write);
}

/* write_t::shard implementation */

bool region_contains_key(const hash_region_t<key_range_t> &region, const store_key_t &key) {
    const uint64_t hash_value = hash_region_hasher(key.contents(), key.size());
    if (region.beg <= hash_value && hash_value < region.end) {
        return region.inner.contains_key(key);
    } else {
        return false;
    }
}

struct rdb_w_shard_visitor : public boost::static_visitor<write_t> {
    explicit rdb_w_shard_visitor(const region_t &_region)
        : region(_region)
    { }

    write_t operator()(const point_replace_t &pr) const {
        rassert(rdb_protocol_t::monokey_region(pr.key) == region);
        return write_t(pr);
    }

    write_t operator()(const batched_replaces_t &br) const {
        write_t ret;
        ret.write = batched_replaces_t();
        batched_replaces_t *replaces = boost::get<batched_replaces_t>(&ret.write);

        for (auto point_replace = br.point_replaces.begin(); point_replace != br.point_replaces.end(); ++point_replace) {
            if (region_contains_key(region, point_replace->second.key)) {
                replaces->point_replaces.push_back(*point_replace);
            }
        }

        return ret;
    }

    write_t operator()(const point_write_t &pw) const {
        rassert(rdb_protocol_t::monokey_region(pw.key) == region);
        return write_t(pw);
    }

    write_t operator()(const point_delete_t &pd) const {
        rassert(rdb_protocol_t::monokey_region(pd.key) == region);
        return write_t(pd);
    }

<<<<<<< HEAD
=======
    write_t operator()(const point_replace_t &pr) const {
        rassert(rdb_protocol_t::monokey_region(pr.key) == region);
        return write_t(pr);
    }

    write_t operator()(const sindex_create_t &c) const {
        sindex_create_t cpy = c;
        cpy.region = region;
        return write_t(cpy);
    }

    write_t operator()(const sindex_drop_t &d) const {
        sindex_drop_t cpy = d;
        cpy.region = region;
        return write_t(cpy);
    }

>>>>>>> 462e6bb0
    const region_t &region;
};


write_t write_t::shard(const region_t &region) const THROWS_NOTHING {
    return boost::apply_visitor(rdb_w_shard_visitor(region), write);
}

<<<<<<< HEAD
template <class T>
bool first_less(const std::pair<int64_t, T> &left, const std::pair<int64_t, T> &right) {
    return left.first < right.first;
}

struct rdb_w_unshard_visitor_t : public boost::static_visitor<void> {
    void operator()(const point_replace_response_t &) const { monokey_response(); }

    // The special case here is batched_replaces_response_t, which actually gets sharded into
    // multiple operations instead of getting sent unsplit in a single direction.
    void operator()(const batched_replaces_response_t &) const {
        std::vector<std::pair<int64_t, point_replace_response_t> > combined;

        for (size_t i = 0; i < count; ++i) {
            const batched_replaces_response_t *batched_response = boost::get<batched_replaces_response_t>(&responses[i].response);
            guarantee(batched_response != NULL, "unsharding nonhomogeneous responses");

            combined.insert(combined.end(),
                            batched_response->point_replace_responses.begin(),
                            batched_response->point_replace_responses.end());
        }

        std::sort(combined.begin(), combined.end(), first_less<point_replace_response_t>);

        *response_out = write_response_t(batched_replaces_response_t(combined));
    }

    void operator()(const point_write_response_t &) const { monokey_response(); }
    void operator()(const point_delete_response_t &) const { monokey_response(); }

    rdb_w_unshard_visitor_t(const write_response_t *_responses, size_t _count,
                            write_response_t *_response_out)
        : responses(_responses), count(_count), response_out(_response_out) { }

private:
    void monokey_response() const {
        guarantee(count == 1,
                  "Response with count %zu (greater than 1) returned "
                  "for non-batched write.  (type = %d)",
                  count, responses[0].response.which());

        *response_out = write_response_t(responses[0]);
    }

    const write_response_t *const responses;
    const size_t count;
    write_response_t *const response_out;
};




void write_t::unshard(const write_response_t *responses, size_t count, write_response_t *response_out, UNUSED context_t *ctx) const THROWS_NOTHING {
    guarantee(count > 0);

    const rdb_w_unshard_visitor_t visitor(responses, count, response_out);
    boost::apply_visitor(visitor, responses[0].response);
=======
struct w_unshard_visitor_t : public boost::static_visitor<void> {
    w_unshard_visitor_t(const write_response_t *_responses, size_t _count,
                      write_response_t *_response_out)
        : responses(_responses), count(_count),
          response_out(_response_out)
    { }

    void operator()(const point_write_t &) const {
        guarantee(count == 1);
        *response_out = responses[0];
    }

    void operator()(const point_delete_t &) const {
        guarantee(count == 1);
        *response_out = responses[0];
    }

    void operator()(const point_replace_t &) const {
        guarantee(count == 1);
        *response_out = responses[0];
    }

    void operator()(const sindex_create_t &) const {
        *response_out = responses[0];
    }

    void operator()(const sindex_drop_t &) const {
        *response_out = responses[0];
    }

private:
    const write_response_t *responses;
    size_t count;
    write_response_t *response_out;
};

void write_t::unshard(const write_response_t *responses, size_t count, write_response_t *response, context_t *) const THROWS_NOTHING {
    boost::apply_visitor(w_unshard_visitor_t(responses, count, response), write);
>>>>>>> 462e6bb0
}

store_t::store_t(serializer_t *serializer,
                 const std::string &perfmon_name,
                 int64_t cache_target,
                 bool create,
                 perfmon_collection_t *parent_perfmon_collection,
                 context_t *_ctx,
                 io_backender_t *io,
                 const base_path_t &base_path) :
    btree_store_t<rdb_protocol_t>(serializer, perfmon_name, cache_target,
            create, parent_perfmon_collection, _ctx, io, base_path),
    ctx(_ctx)
{ }

store_t::~store_t() {
    assert_thread();
}

// TODO: get rid of this extra response_t copy on the stack
struct rdb_read_visitor_t : public boost::static_visitor<void> {
    void operator()(const point_read_t &get) {
        response->response = point_read_response_t();
        point_read_response_t *res = boost::get<point_read_response_t>(&response->response);
        rdb_get(get.key, btree, txn, superblock, res);
    }

    void operator()(const rget_read_t &rget) {
        ql_env.init_optargs(rget.optargs);
        response->response = rget_read_response_t();
<<<<<<< HEAD
        rget_read_response_t *res = boost::get<rget_read_response_t>(&response->response);
        rdb_rget_slice(btree, rget.region.inner, txn, superblock, &ql_env, rget.transform, rget.terminal, res);
=======
        rget_read_response_t &res = boost::get<rget_read_response_t>(response->response);

        if (!rget.sindex) {
            //Normal rget
            rdb_rget_slice(btree, rget.region.inner, txn, superblock, &ql_env, rget.transform, rget.terminal, &res);
        } else {
            scoped_ptr_t<real_superblock_t> sindex_sb;
            store->acquire_sindex_superblock_for_read(*rget.sindex,
                    superblock->get_sindex_block_id(), token_pair,
                    txn, &sindex_sb, &interruptor);

            guarantee(rget.sindex_region, "If an rget has a sindex uuid specified it should also have a sindex_region.");
            rdb_rget_slice(store->get_sindex_slice(*rget.sindex), rget.sindex_region->inner,
                           txn, sindex_sb.get(), &ql_env, rget.transform,
                           rget.terminal, &res);
        }
>>>>>>> 462e6bb0
    }

    void operator()(const distribution_read_t &dg) {
        response->response = distribution_read_response_t();
        distribution_read_response_t *res = boost::get<distribution_read_response_t>(&response->response);
        rdb_distribution_get(btree, dg.max_depth, dg.region.inner.left, txn, superblock, res);
        for (std::map<store_key_t, int64_t>::iterator it = res->key_counts.begin(); it != res->key_counts.end(); ) {
            if (!dg.region.inner.contains_key(store_key_t(it->first))) {
                std::map<store_key_t, int64_t>::iterator tmp = it;
                ++it;
                res->key_counts.erase(tmp);
            } else {
                ++it;
            }
        }

        // If the result is larger than the requested limit, scale it down
        if (dg.result_limit > 0 && res->key_counts.size() > dg.result_limit) {
            scale_down_distribution(dg.result_limit, &res->key_counts);
        }

        res->region = dg.region;
    }

<<<<<<< HEAD
    rdb_read_visitor_t(btree_slice_t *_btree,
                       transaction_t *_txn,
                       superblock_t *_superblock,
                       rdb_protocol_t::context_t *ctx,
                       read_response_t *_response,
                       signal_t *_interruptor) :
=======
    read_visitor_t(btree_slice_t *_btree,
                   btree_store_t<rdb_protocol_t> *_store,
                   transaction_t *_txn,
                   superblock_t *_superblock,
                   read_token_pair_t *_token_pair,
                   rdb_protocol_t::context_t *ctx,
                   read_response_t *_response,
                   signal_t *_interruptor) :
>>>>>>> 462e6bb0
        response(_response),
        btree(_btree),
        store(_store),
        txn(_txn),
        superblock(_superblock),
        token_pair(_token_pair),
        interruptor(_interruptor, ctx->signals[get_thread_id()].get()),
        ql_env(ctx->pool_group,
               ctx->ns_repo,
               ctx->cross_thread_namespace_watchables[get_thread_id()].get()
                   ->get_watchable(),
               ctx->cross_thread_database_watchables[get_thread_id()].get()
                   ->get_watchable(),
               ctx->semilattice_metadata,
               NULL,
               boost::make_shared<js::runner_t>(),
               &interruptor,
               ctx->machine_id,
               std::map<std::string, ql::wire_func_t>())
    { }

private:
    read_response_t *response;
    btree_slice_t *btree;
    btree_store_t<rdb_protocol_t> *store;
    transaction_t *txn;
    superblock_t *superblock;
    read_token_pair_t *token_pair;
    wait_any_t interruptor;
    ql::env_t ql_env;
};

void store_t::protocol_read(const read_t &read,
                            read_response_t *response,
                            btree_slice_t *btree,
                            transaction_t *txn,
                            superblock_t *superblock,
                            read_token_pair_t *token_pair,
                            signal_t *interruptor) {
<<<<<<< HEAD
    rdb_read_visitor_t v(btree, txn, superblock, ctx, response, interruptor);
=======
    read_visitor_t v(btree, this, txn, superblock, token_pair, ctx, response, interruptor);
>>>>>>> 462e6bb0
    boost::apply_visitor(v, read.read);
}

// TODO: get rid of this extra response_t copy on the stack
struct rdb_write_visitor_t : public boost::static_visitor<void> {
    void operator()(const point_replace_t &r) {
        ql_env.init_optargs(r.optargs);
        response->response = point_replace_response_t();
        point_replace_response_t *res = boost::get<point_replace_response_t>(&response->response);
        // TODO: modify surrounding code so we can dump this const_cast.
        ql::map_wire_func_t *f = const_cast<ql::map_wire_func_t *>(&r.f);
<<<<<<< HEAD
        rdb_replace(btree, timestamp, txn, superblock->get(),
                    r.primary_key, r.key, f, &ql_env, res);
=======

        rdb_modification_report_t mod_report(r.key);
        rdb_replace(btree, timestamp, txn, superblock,
                    r.primary_key, r.key, f, &ql_env, res,
                    &mod_report);

        update_sindexes(&mod_report);
>>>>>>> 462e6bb0
    }

    void operator()(const batched_replaces_t &br) {
        response->response = batched_replaces_response_t();
        batched_replaces_response_t *res = boost::get<batched_replaces_response_t>(&response->response);
        rdb_batched_replace(br.point_replaces, btree, timestamp, txn, superblock,
                            &ql_env, res);
    }

    void operator()(const point_write_t &w) {
        response->response = point_write_response_t();
<<<<<<< HEAD
        point_write_response_t *res = boost::get<point_write_response_t>(&response->response);
        rdb_set(w.key, w.data, w.overwrite, btree, timestamp, txn, superblock->get(), res);
=======
        point_write_response_t &res = boost::get<point_write_response_t>(response->response);

        rdb_modification_report_t mod_report(w.key);
        rdb_set(w.key, w.data, w.overwrite, btree, timestamp, txn, superblock, &res, &mod_report);

        update_sindexes(&mod_report);
>>>>>>> 462e6bb0
    }

    void operator()(const point_delete_t &d) {
        response->response = point_delete_response_t();
<<<<<<< HEAD
        point_delete_response_t *res = boost::get<point_delete_response_t>(&response->response);
        rdb_delete(d.key, btree, timestamp, txn, superblock->get(), res);
    }

    rdb_write_visitor_t(btree_slice_t *_btree,
                        transaction_t *_txn,
                        scoped_ptr_t<superblock_t> *_superblock,
                        repli_timestamp_t _timestamp,
                        rdb_protocol_t::context_t *ctx,
                        write_response_t *_response,
                        signal_t *_interruptor) :
=======
        point_delete_response_t &res = boost::get<point_delete_response_t>(response->response);

        rdb_modification_report_t mod_report(d.key);
        rdb_delete(d.key, btree, timestamp, txn, superblock, &res, &mod_report);

        update_sindexes(&mod_report);
    }

    void operator()(const sindex_create_t &c) {
        response->response = sindex_create_response_t();

        write_message_t wm;
        wm << c.mapping;

        vector_stream_t stream;
        int res = send_write_message(&stream, &wm);
        guarantee(res == 0);

        scoped_ptr_t<buf_lock_t> sindex_block;
        store->add_sindex(
                token_pair,
                c.id,
                stream.vector(),
                txn,
                superblock,
                &sindex_block,
                &interruptor);

        std::set<uuid_u> sindexes;
        sindexes.insert(c.id);
        rdb_protocol_details::bring_sindexes_up_to_date(sindexes, store,
                sindex_block.get());
    }

    void operator()(const sindex_drop_t &d) {
        response->response = sindex_drop_response_t();
        value_sizer_t<rdb_value_t> sizer(txn->get_cache()->get_block_size());
        rdb_value_deleter_t deleter;

        store->drop_sindex(
                token_pair,
                d.id,
                txn,
                superblock,
                &sizer,
                &deleter,
                &interruptor);
    }

    write_visitor_t(btree_slice_t *_btree,
                    btree_store_t<rdb_protocol_t> *_store,
                    transaction_t *_txn,
                    superblock_t *_superblock,
                    write_token_pair_t *_token_pair,
                    repli_timestamp_t _timestamp,
                    rdb_protocol_t::context_t *ctx,
                    write_response_t *_response,
                    signal_t *_interruptor) :
>>>>>>> 462e6bb0
        btree(_btree),
        store(_store),
        txn(_txn),
        response(_response),
        superblock(_superblock),
        token_pair(_token_pair),
        timestamp(_timestamp),
        interruptor(_interruptor, ctx->signals[get_thread_id()].get()),
        ql_env(ctx->pool_group,
               ctx->ns_repo,
               ctx->cross_thread_namespace_watchables[
                   get_thread_id()].get()->get_watchable(),
               ctx->cross_thread_database_watchables[
                   get_thread_id()].get()->get_watchable(),
               ctx->semilattice_metadata,
               0,
               boost::make_shared<js::runner_t>(),
               &interruptor,
               ctx->machine_id,
               std::map<std::string, ql::wire_func_t>()),
        sindex_block_id(superblock->get_sindex_block_id())
    { }

private:
void update_sindexes(rdb_modification_report_t *mod_report) {
    scoped_ptr_t<buf_lock_t> sindex_block;
    store->acquire_sindex_block_for_write(
        token_pair, txn, &sindex_block,
        sindex_block_id, &interruptor);

    mutex_t::acq_t acq;
    store->lock_sindex_queue(sindex_block.get(), &acq);

    write_message_t wm;
    wm << *mod_report;
    store->sindex_queue_push(wm, &acq);

    sindex_access_vector_t sindexes;
    store->aquire_post_constructed_sindex_superblocks_for_write(
            sindex_block.get(), txn, &sindexes);
    rdb_update_sindexes(sindexes, mod_report, txn);
}
    btree_slice_t *btree;
    btree_store_t<rdb_protocol_t> *store;
    transaction_t *txn;
    write_response_t *response;
<<<<<<< HEAD
    scoped_ptr_t<superblock_t> *superblock;
=======
    superblock_t *superblock;
    write_token_pair_t *token_pair;
>>>>>>> 462e6bb0
    repli_timestamp_t timestamp;
    wait_any_t interruptor;
    ql::env_t ql_env;
    block_id_t sindex_block_id;
};

void store_t::protocol_write(const write_t &write,
                             write_response_t *response,
                             transition_timestamp_t timestamp,
                             btree_slice_t *btree,
                             transaction_t *txn,
<<<<<<< HEAD
                             scoped_ptr_t<superblock_t> *superblock,
                             signal_t *interruptor) {
    rdb_write_visitor_t v(btree, txn, superblock, timestamp.to_repli_timestamp(), ctx, response, interruptor);
=======
                             superblock_t *superblock,
                             write_token_pair_t *token_pair,
                             signal_t *interruptor) {
    write_visitor_t v(btree, this, txn, superblock, token_pair,
            timestamp.to_repli_timestamp(), ctx, response, interruptor);
>>>>>>> 462e6bb0
    boost::apply_visitor(v, write.write);
}

struct rdb_backfill_chunk_get_region_visitor_t : public boost::static_visitor<region_t> {
    region_t operator()(const backfill_chunk_t::delete_key_t &del) {
        return rdb_protocol_t::monokey_region(del.key);
    }

    region_t operator()(const backfill_chunk_t::delete_range_t &del) {
        return del.range;
    }

    region_t operator()(const backfill_chunk_t::key_value_pair_t &kv) {
        return rdb_protocol_t::monokey_region(kv.backfill_atom.key);
    }

    region_t operator()(const backfill_chunk_t::sindexes_t &) {
        return region_t::universe();
    }
};

region_t backfill_chunk_t::get_region() const {
    rdb_backfill_chunk_get_region_visitor_t v;
    return boost::apply_visitor(v, val);
}

struct rdb_backfill_chunk_get_btree_repli_timestamp_visitor_t : public boost::static_visitor<repli_timestamp_t> {
    repli_timestamp_t operator()(const backfill_chunk_t::delete_key_t &del) {
        return del.recency;
    }

    repli_timestamp_t operator()(const backfill_chunk_t::delete_range_t &) {
        return repli_timestamp_t::invalid;
    }

    repli_timestamp_t operator()(const backfill_chunk_t::key_value_pair_t &kv) {
        return kv.backfill_atom.recency;
    }

    repli_timestamp_t operator()(const backfill_chunk_t::sindexes_t &) {
        return repli_timestamp_t::invalid;
    }
};

repli_timestamp_t backfill_chunk_t::get_btree_repli_timestamp() const THROWS_NOTHING {
    rdb_backfill_chunk_get_btree_repli_timestamp_visitor_t v;
    return boost::apply_visitor(v, val);
}

struct rdb_backfill_callback_impl_t : public rdb_backfill_callback_t {
public:
    typedef backfill_chunk_t chunk_t;

    explicit rdb_backfill_callback_impl_t(chunk_fun_callback_t<rdb_protocol_t> *_chunk_fun_cb)
        : chunk_fun_cb(_chunk_fun_cb) { }
    ~rdb_backfill_callback_impl_t() { }

    void on_delete_range(const key_range_t &range, signal_t *interruptor) THROWS_ONLY(interrupted_exc_t) {
        chunk_fun_cb->send_chunk(chunk_t::delete_range(region_t(range)), interruptor);
    }

    void on_deletion(const btree_key_t *key, repli_timestamp_t recency, signal_t *interruptor) THROWS_ONLY(interrupted_exc_t) {
        chunk_fun_cb->send_chunk(chunk_t::delete_key(to_store_key(key), recency), interruptor);
    }

    void on_keyvalue(const rdb_backfill_atom_t &atom, signal_t *interruptor) THROWS_ONLY(interrupted_exc_t) {
        chunk_fun_cb->send_chunk(chunk_t::set_key(atom), interruptor);
    }

    void on_sindexes(const std::map<uuid_u, secondary_index_t> &sindexes, signal_t *interruptor) THROWS_ONLY(interrupted_exc_t) {
        chunk_fun_cb->send_chunk(chunk_t::sindexes(sindexes), interruptor);
    }

protected:
    store_key_t to_store_key(const btree_key_t *key) {
        return store_key_t(key->size, key->contents);
    }

private:
    chunk_fun_callback_t<rdb_protocol_t> *chunk_fun_cb;

    DISABLE_COPYING(rdb_backfill_callback_impl_t);
};

static void call_rdb_backfill(int i, btree_slice_t *btree, const std::vector<std::pair<region_t, state_timestamp_t> > &regions,
        rdb_backfill_callback_t *callback, transaction_t *txn, superblock_t *superblock, buf_lock_t *sindex_block, backfill_progress_t *progress,
        signal_t *interruptor) THROWS_ONLY(interrupted_exc_t) {
    parallel_traversal_progress_t *p = new parallel_traversal_progress_t;
    scoped_ptr_t<traversal_progress_t> p_owned(p);
    progress->add_constituent(&p_owned);
    repli_timestamp_t timestamp = regions[i].second.to_repli_timestamp();
    try {
        rdb_backfill(btree, regions[i].first.inner, timestamp, callback, txn, superblock, sindex_block, p, interruptor);
    } catch (interrupted_exc_t) {
        /* do nothing; `protocol_send_backfill()` will notice that interruptor
        has been pulsed */
    }
}

void store_t::protocol_send_backfill(const region_map_t<rdb_protocol_t, state_timestamp_t> &start_point,
                                     chunk_fun_callback_t<rdb_protocol_t> *chunk_fun_cb,
                                     superblock_t *superblock,
                                     buf_lock_t *sindex_block,
                                     btree_slice_t *btree,
                                     transaction_t *txn,
                                     backfill_progress_t *progress,
                                     signal_t *interruptor)
                                     THROWS_ONLY(interrupted_exc_t) {
    rdb_backfill_callback_impl_t callback(chunk_fun_cb);
    std::vector<std::pair<region_t, state_timestamp_t> > regions(start_point.begin(), start_point.end());
    refcount_superblock_t refcount_wrapper(superblock, regions.size());
    pmap(regions.size(), boost::bind(&call_rdb_backfill, _1,
        btree, regions, &callback, txn, &refcount_wrapper, sindex_block, progress, interruptor));

    /* If interruptor was pulsed, `call_rdb_backfill()` exited silently, so we
    have to check directly. */
    if (interruptor->is_pulsed()) {
        throw interrupted_exc_t();
    }
}

<<<<<<< HEAD
struct rdb_receive_backfill_visitor_t : public boost::static_visitor<void> {
    rdb_receive_backfill_visitor_t(btree_slice_t *_btree,
                                   transaction_t *_txn,
                                   superblock_t *_superblock,
                                   UNUSED signal_t *_interruptor /* See the fixme below. */)
        : btree(_btree), txn(_txn), superblock(_superblock) { }
=======
namespace {

struct receive_backfill_visitor_t : public boost::static_visitor<void> {
    receive_backfill_visitor_t(btree_store_t<rdb_protocol_t> *_store,
                               btree_slice_t *_btree,
                               transaction_t *_txn,
                               superblock_t *_superblock,
                               write_token_pair_t *_token_pair,
                               signal_t *_interruptor) :
      store(_store), btree(_btree), txn(_txn), superblock(_superblock),
      token_pair(_token_pair), interruptor(_interruptor),
      sindex_block_id(superblock->get_sindex_block_id()) { }
>>>>>>> 462e6bb0

    void operator()(const backfill_chunk_t::delete_key_t& delete_key) const {
        point_delete_response_t response;
        rdb_modification_report_t mod_report;
        rdb_delete(delete_key.key, btree, delete_key.recency,
                   txn, superblock, &response, &mod_report);

        update_sindexes(&mod_report);
    }

    void operator()(const backfill_chunk_t::delete_range_t& delete_range) const {
        range_key_tester_t tester(delete_range.range);
        rdb_erase_range(btree, &tester, delete_range.range.inner, txn, superblock);

        token_pair->sindex_write_token.reset();
        //TODO this doesn't update the secondary index and it needs to.
    }

    void operator()(const backfill_chunk_t::key_value_pair_t& kv) const {
        const rdb_backfill_atom_t& bf_atom = kv.backfill_atom;
        point_write_response_t response;
        rdb_modification_report_t mod_report;
        rdb_set(bf_atom.key, bf_atom.value, true,
                btree, bf_atom.recency,
                txn, superblock, &response,
                &mod_report);

        update_sindexes(&mod_report);
    }

    void operator()(const backfill_chunk_t::sindexes_t &s) const {
        value_sizer_t<rdb_value_t> sizer(txn->get_cache()->get_block_size());
        rdb_value_deleter_t deleter;
        scoped_ptr_t<buf_lock_t> sindex_block;
        std::set<uuid_u> created_sindexes;
        store->set_sindexes(token_pair, s.sindexes, txn, superblock, &sizer, &deleter, &sindex_block, &created_sindexes, interruptor);

        sindex_access_vector_t sindexes;
        store->acquire_sindex_superblocks_for_write(
                created_sindexes,
                sindex_block.get(),
                txn,
                &sindexes);

        rdb_protocol_details::bring_sindexes_up_to_date(created_sindexes, store,
                sindex_block.get());
    }

private:
    /* TODO: This might be redundant. I thought that `key_tester_t` was only
    originally necessary because in v1.1.x the hashing scheme might be different
    between the source and destination machines. */
    struct range_key_tester_t : public key_tester_t {
        explicit range_key_tester_t(const region_t& _delete_range) : delete_range(_delete_range) { }
        bool key_should_be_erased(const btree_key_t *key) {
            uint64_t h = hash_region_hasher(key->contents, key->size);
            return delete_range.beg <= h && h < delete_range.end
                && delete_range.inner.contains_key(key->contents, key->size);
        }

        const region_t& delete_range;
    };

    void update_sindexes(rdb_modification_report_t *mod_report) const {
        scoped_ptr_t<buf_lock_t> sindex_block;
        store->acquire_sindex_block_for_write(
            token_pair, txn, &sindex_block,
            sindex_block_id, interruptor);

        mutex_t::acq_t acq;
        store->lock_sindex_queue(sindex_block.get(), &acq);

        write_message_t wm;
        wm << *mod_report;
        store->sindex_queue_push(wm, &acq);

        sindex_access_vector_t sindexes;
        store->aquire_post_constructed_sindex_superblocks_for_write(
                sindex_block.get(), txn, &sindexes);
        rdb_update_sindexes(sindexes, mod_report, txn);
    }

    btree_store_t<rdb_protocol_t> *store;
    btree_slice_t *btree;
    transaction_t *txn;
    superblock_t *superblock;
    write_token_pair_t *token_pair;
    signal_t *interruptor;  // FIXME: interruptors are not used in btree code, so this one ignored.
    block_id_t sindex_block_id;
};

void store_t::protocol_receive_backfill(btree_slice_t *btree,
                                        transaction_t *txn,
                                        superblock_t *superblock,
                                        write_token_pair_t *token_pair,
                                        signal_t *interruptor,
                                        const backfill_chunk_t &chunk) {
<<<<<<< HEAD
    boost::apply_visitor(rdb_receive_backfill_visitor_t(btree, txn, superblock, interruptor), chunk.val);
=======
    boost::apply_visitor(receive_backfill_visitor_t(this, btree, txn, superblock, token_pair, interruptor), chunk.val);
>>>>>>> 462e6bb0
}

void store_t::protocol_reset_data(const region_t& subregion,
                                  btree_slice_t *btree,
                                  transaction_t *txn,
                                  superblock_t *superblock,
                                  write_token_pair_t *token_pair) {
    value_sizer_t<rdb_value_t> sizer(txn->get_cache()->get_block_size());
    rdb_value_deleter_t deleter;
    cond_t dummy_interruptor;

    drop_all_sindexes(token_pair, txn, superblock, &sizer, &deleter, &dummy_interruptor);
    always_true_key_tester_t key_tester;
    rdb_erase_range(btree, &key_tester, subregion.inner, txn, superblock);
}

region_t rdb_protocol_t::cpu_sharding_subspace(int subregion_number,
                                               int num_cpu_shards) {
    guarantee(subregion_number >= 0);
    guarantee(subregion_number < num_cpu_shards);

    // We have to be careful with the math here, to avoid overflow.
    uint64_t width = HASH_REGION_HASH_SIZE / num_cpu_shards;

    uint64_t beg = width * subregion_number;
    uint64_t end = subregion_number + 1 == num_cpu_shards ? HASH_REGION_HASH_SIZE : beg + width;

    return region_t(beg, end, key_range_t::universe());
}

struct rdb_backfill_chunk_shard_visitor_t : public boost::static_visitor<rdb_protocol_t::backfill_chunk_t> {
public:
    explicit rdb_backfill_chunk_shard_visitor_t(const rdb_protocol_t::region_t &_region) : region(_region) { }
    rdb_protocol_t::backfill_chunk_t operator()(const rdb_protocol_t::backfill_chunk_t::delete_key_t &del) {
        rdb_protocol_t::backfill_chunk_t ret(del);
        rassert(region_is_superset(region, ret.get_region()));
        return ret;
    }
    rdb_protocol_t::backfill_chunk_t operator()(const rdb_protocol_t::backfill_chunk_t::delete_range_t &del) {
        rdb_protocol_t::region_t r = region_intersection(del.range, region);
        rassert(!region_is_empty(r));
        return rdb_protocol_t::backfill_chunk_t(rdb_protocol_t::backfill_chunk_t::delete_range_t(r));
    }
    rdb_protocol_t::backfill_chunk_t operator()(const rdb_protocol_t::backfill_chunk_t::key_value_pair_t &kv) {
        rdb_protocol_t::backfill_chunk_t ret(kv);
        rassert(region_is_superset(region, ret.get_region()));
        return ret;
    }
    rdb_protocol_t::backfill_chunk_t operator()(const rdb_protocol_t::backfill_chunk_t::sindexes_t &s) {
        return rdb_protocol_t::backfill_chunk_t(rdb_protocol_t::backfill_chunk_t::sindexes_t(s.sindexes));
    }
private:
    const rdb_protocol_t::region_t &region;

    DISABLE_COPYING(rdb_backfill_chunk_shard_visitor_t);
};

rdb_protocol_t::backfill_chunk_t rdb_protocol_t::backfill_chunk_t::shard(const rdb_protocol_t::region_t &region) const THROWS_NOTHING {
    rdb_backfill_chunk_shard_visitor_t v(region);
    return boost::apply_visitor(v, val);
}

RDB_IMPL_ME_SERIALIZABLE_1(rdb_protocol_t::rget_read_response_t::length_t, length);
RDB_IMPL_ME_SERIALIZABLE_1(rdb_protocol_t::rget_read_response_t::inserted_t, inserted);

RDB_IMPL_ME_SERIALIZABLE_1(rdb_protocol_t::point_read_response_t, data);
RDB_IMPL_ME_SERIALIZABLE_5(rdb_protocol_t::rget_read_response_t,
                           result, errors, key_range, truncated, last_considered_key);
RDB_IMPL_ME_SERIALIZABLE_2(rdb_protocol_t::distribution_read_response_t, region, key_counts);
RDB_IMPL_ME_SERIALIZABLE_1(rdb_protocol_t::read_response_t, response);

RDB_IMPL_ME_SERIALIZABLE_1(rdb_protocol_t::point_read_t, key);
RDB_IMPL_ME_SERIALIZABLE_6(rdb_protocol_t::rget_read_t, region, sindex,
                           sindex_region, transform, terminal, optargs);

RDB_IMPL_ME_SERIALIZABLE_3(rdb_protocol_t::distribution_read_t, max_depth, result_limit, region);
RDB_IMPL_ME_SERIALIZABLE_1(rdb_protocol_t::read_t, read);
RDB_IMPL_ME_SERIALIZABLE_1(rdb_protocol_t::point_write_response_t, result);

RDB_IMPL_ME_SERIALIZABLE_1(rdb_protocol_t::point_delete_response_t, result);
RDB_IMPL_ME_SERIALIZABLE_0(rdb_protocol_t::sindex_create_response_t);
RDB_IMPL_ME_SERIALIZABLE_0(rdb_protocol_t::sindex_drop_response_t);

RDB_IMPL_ME_SERIALIZABLE_1(rdb_protocol_t::write_response_t, response);

RDB_IMPL_ME_SERIALIZABLE_1(rdb_protocol_t::batched_replaces_response_t, point_replace_responses);


RDB_IMPL_ME_SERIALIZABLE_4(rdb_protocol_t::point_replace_t, primary_key, key, f, optargs);
RDB_IMPL_ME_SERIALIZABLE_1(rdb_protocol_t::batched_replaces_t, point_replaces);
RDB_IMPL_ME_SERIALIZABLE_3(rdb_protocol_t::point_write_t, key, data, overwrite);
RDB_IMPL_ME_SERIALIZABLE_1(rdb_protocol_t::point_delete_t, key);

RDB_IMPL_ME_SERIALIZABLE_3(rdb_protocol_t::sindex_create_t, id, mapping, region);
RDB_IMPL_ME_SERIALIZABLE_2(rdb_protocol_t::sindex_drop_t, id, region);

RDB_IMPL_ME_SERIALIZABLE_1(rdb_protocol_t::write_t, write);
RDB_IMPL_ME_SERIALIZABLE_1(rdb_protocol_t::backfill_chunk_t::delete_key_t, key);

RDB_IMPL_ME_SERIALIZABLE_1(rdb_protocol_t::backfill_chunk_t::delete_range_t, range);

RDB_IMPL_ME_SERIALIZABLE_1(rdb_protocol_t::backfill_chunk_t::key_value_pair_t, backfill_atom);

RDB_IMPL_ME_SERIALIZABLE_1(rdb_protocol_t::backfill_chunk_t::sindexes_t, sindexes);

RDB_IMPL_ME_SERIALIZABLE_1(rdb_protocol_t::backfill_chunk_t, val);<|MERGE_RESOLUTION|>--- conflicted
+++ resolved
@@ -260,17 +260,12 @@
     return region_t(h, h + 1, key_range_t(key_range_t::closed, k, key_range_t::closed, k));
 }
 
-<<<<<<< HEAD
-=======
 key_range_t rdb_protocol_t::sindex_key_range(const store_key_t &k) {
     store_key_t start(key_to_unescaped_str(k) + "\0"),
                 end(key_to_unescaped_str(k) + std::string(1, '\0' + 1));
     return key_range_t(key_range_t::closed, start, key_range_t::open, end);
 }
 
-namespace {
-
->>>>>>> 462e6bb0
 /* read_t::get_region implementation */
 struct rdb_r_get_region_visitor : public boost::static_visitor<region_t> {
     region_t operator()(const point_read_t &pr) const {
@@ -591,12 +586,6 @@
     region_t operator()(const point_delete_t &pd) const {
         return rdb_protocol_t::monokey_region(pd.key);
     }
-<<<<<<< HEAD
-=======
-
-    region_t operator()(const point_replace_t &pr) const {
-        return rdb_protocol_t::monokey_region(pr.key);
-    }
 
     region_t operator()(const sindex_create_t &s) const {
         return s.region;
@@ -605,7 +594,6 @@
     region_t operator()(const sindex_drop_t &d) const {
         return d.region;
     }
->>>>>>> 462e6bb0
 };
 
 region_t write_t::get_region() const THROWS_NOTHING {
@@ -657,13 +645,6 @@
         return write_t(pd);
     }
 
-<<<<<<< HEAD
-=======
-    write_t operator()(const point_replace_t &pr) const {
-        rassert(rdb_protocol_t::monokey_region(pr.key) == region);
-        return write_t(pr);
-    }
-
     write_t operator()(const sindex_create_t &c) const {
         sindex_create_t cpy = c;
         cpy.region = region;
@@ -676,7 +657,6 @@
         return write_t(cpy);
     }
 
->>>>>>> 462e6bb0
     const region_t &region;
 };
 
@@ -685,7 +665,6 @@
     return boost::apply_visitor(rdb_w_shard_visitor(region), write);
 }
 
-<<<<<<< HEAD
 template <class T>
 bool first_less(const std::pair<int64_t, T> &left, const std::pair<int64_t, T> &right) {
     return left.first < right.first;
@@ -715,6 +694,14 @@
 
     void operator()(const point_write_response_t &) const { monokey_response(); }
     void operator()(const point_delete_response_t &) const { monokey_response(); }
+
+    void operator()(const sindex_create_response_t &) const {
+        *response_out = responses[0];
+    }
+
+    void operator()(const sindex_drop_response_t &) const {
+        *response_out = responses[0];
+    }
 
     rdb_w_unshard_visitor_t(const write_response_t *_responses, size_t _count,
                             write_response_t *_response_out)
@@ -743,46 +730,6 @@
 
     const rdb_w_unshard_visitor_t visitor(responses, count, response_out);
     boost::apply_visitor(visitor, responses[0].response);
-=======
-struct w_unshard_visitor_t : public boost::static_visitor<void> {
-    w_unshard_visitor_t(const write_response_t *_responses, size_t _count,
-                      write_response_t *_response_out)
-        : responses(_responses), count(_count),
-          response_out(_response_out)
-    { }
-
-    void operator()(const point_write_t &) const {
-        guarantee(count == 1);
-        *response_out = responses[0];
-    }
-
-    void operator()(const point_delete_t &) const {
-        guarantee(count == 1);
-        *response_out = responses[0];
-    }
-
-    void operator()(const point_replace_t &) const {
-        guarantee(count == 1);
-        *response_out = responses[0];
-    }
-
-    void operator()(const sindex_create_t &) const {
-        *response_out = responses[0];
-    }
-
-    void operator()(const sindex_drop_t &) const {
-        *response_out = responses[0];
-    }
-
-private:
-    const write_response_t *responses;
-    size_t count;
-    write_response_t *response_out;
-};
-
-void write_t::unshard(const write_response_t *responses, size_t count, write_response_t *response, context_t *) const THROWS_NOTHING {
-    boost::apply_visitor(w_unshard_visitor_t(responses, count, response), write);
->>>>>>> 462e6bb0
 }
 
 store_t::store_t(serializer_t *serializer,
@@ -813,15 +760,11 @@
     void operator()(const rget_read_t &rget) {
         ql_env.init_optargs(rget.optargs);
         response->response = rget_read_response_t();
-<<<<<<< HEAD
         rget_read_response_t *res = boost::get<rget_read_response_t>(&response->response);
-        rdb_rget_slice(btree, rget.region.inner, txn, superblock, &ql_env, rget.transform, rget.terminal, res);
-=======
-        rget_read_response_t &res = boost::get<rget_read_response_t>(response->response);
 
         if (!rget.sindex) {
             //Normal rget
-            rdb_rget_slice(btree, rget.region.inner, txn, superblock, &ql_env, rget.transform, rget.terminal, &res);
+            rdb_rget_slice(btree, rget.region.inner, txn, superblock, &ql_env, rget.transform, rget.terminal, res);
         } else {
             scoped_ptr_t<real_superblock_t> sindex_sb;
             store->acquire_sindex_superblock_for_read(*rget.sindex,
@@ -831,9 +774,8 @@
             guarantee(rget.sindex_region, "If an rget has a sindex uuid specified it should also have a sindex_region.");
             rdb_rget_slice(store->get_sindex_slice(*rget.sindex), rget.sindex_region->inner,
                            txn, sindex_sb.get(), &ql_env, rget.transform,
-                           rget.terminal, &res);
-        }
->>>>>>> 462e6bb0
+                           rget.terminal, res);
+        }
     }
 
     void operator()(const distribution_read_t &dg) {
@@ -858,23 +800,14 @@
         res->region = dg.region;
     }
 
-<<<<<<< HEAD
     rdb_read_visitor_t(btree_slice_t *_btree,
+                       btree_store_t<rdb_protocol_t> *_store,
                        transaction_t *_txn,
                        superblock_t *_superblock,
+                       read_token_pair_t *_token_pair,
                        rdb_protocol_t::context_t *ctx,
                        read_response_t *_response,
                        signal_t *_interruptor) :
-=======
-    read_visitor_t(btree_slice_t *_btree,
-                   btree_store_t<rdb_protocol_t> *_store,
-                   transaction_t *_txn,
-                   superblock_t *_superblock,
-                   read_token_pair_t *_token_pair,
-                   rdb_protocol_t::context_t *ctx,
-                   read_response_t *_response,
-                   signal_t *_interruptor) :
->>>>>>> 462e6bb0
         response(_response),
         btree(_btree),
         store(_store),
@@ -914,11 +847,7 @@
                             superblock_t *superblock,
                             read_token_pair_t *token_pair,
                             signal_t *interruptor) {
-<<<<<<< HEAD
-    rdb_read_visitor_t v(btree, txn, superblock, ctx, response, interruptor);
-=======
-    read_visitor_t v(btree, this, txn, superblock, token_pair, ctx, response, interruptor);
->>>>>>> 462e6bb0
+    rdb_read_visitor_t v(btree, this, txn, superblock, token_pair, ctx, response, interruptor);
     boost::apply_visitor(v, read.read);
 }
 
@@ -930,18 +859,12 @@
         point_replace_response_t *res = boost::get<point_replace_response_t>(&response->response);
         // TODO: modify surrounding code so we can dump this const_cast.
         ql::map_wire_func_t *f = const_cast<ql::map_wire_func_t *>(&r.f);
-<<<<<<< HEAD
+        rdb_modification_report_t mod_report(r.key);
         rdb_replace(btree, timestamp, txn, superblock->get(),
-                    r.primary_key, r.key, f, &ql_env, res);
-=======
-
-        rdb_modification_report_t mod_report(r.key);
-        rdb_replace(btree, timestamp, txn, superblock,
                     r.primary_key, r.key, f, &ql_env, res,
                     &mod_report);
 
         update_sindexes(&mod_report);
->>>>>>> 462e6bb0
     }
 
     void operator()(const batched_replaces_t &br) {
@@ -953,38 +876,20 @@
 
     void operator()(const point_write_t &w) {
         response->response = point_write_response_t();
-<<<<<<< HEAD
         point_write_response_t *res = boost::get<point_write_response_t>(&response->response);
-        rdb_set(w.key, w.data, w.overwrite, btree, timestamp, txn, superblock->get(), res);
-=======
-        point_write_response_t &res = boost::get<point_write_response_t>(response->response);
 
         rdb_modification_report_t mod_report(w.key);
-        rdb_set(w.key, w.data, w.overwrite, btree, timestamp, txn, superblock, &res, &mod_report);
+        rdb_set(w.key, w.data, w.overwrite, btree, timestamp, txn, superblock->get(), res, &mod_report);
 
         update_sindexes(&mod_report);
->>>>>>> 462e6bb0
     }
 
     void operator()(const point_delete_t &d) {
         response->response = point_delete_response_t();
-<<<<<<< HEAD
         point_delete_response_t *res = boost::get<point_delete_response_t>(&response->response);
-        rdb_delete(d.key, btree, timestamp, txn, superblock->get(), res);
-    }
-
-    rdb_write_visitor_t(btree_slice_t *_btree,
-                        transaction_t *_txn,
-                        scoped_ptr_t<superblock_t> *_superblock,
-                        repli_timestamp_t _timestamp,
-                        rdb_protocol_t::context_t *ctx,
-                        write_response_t *_response,
-                        signal_t *_interruptor) :
-=======
-        point_delete_response_t &res = boost::get<point_delete_response_t>(response->response);
 
         rdb_modification_report_t mod_report(d.key);
-        rdb_delete(d.key, btree, timestamp, txn, superblock, &res, &mod_report);
+        rdb_delete(d.key, btree, timestamp, txn, superblock->get(), res, &mod_report);
 
         update_sindexes(&mod_report);
     }
@@ -1005,7 +910,7 @@
                 c.id,
                 stream.vector(),
                 txn,
-                superblock,
+                superblock->get(),  // SAMRSI: Not passing the scoped pointer is probably wrong.
                 &sindex_block,
                 &interruptor);
 
@@ -1024,22 +929,21 @@
                 token_pair,
                 d.id,
                 txn,
-                superblock,
+                superblock->get(),  // SAMRSI: Not passing the scoped pointer is possibly wrong.
                 &sizer,
                 &deleter,
                 &interruptor);
     }
 
-    write_visitor_t(btree_slice_t *_btree,
-                    btree_store_t<rdb_protocol_t> *_store,
-                    transaction_t *_txn,
-                    superblock_t *_superblock,
-                    write_token_pair_t *_token_pair,
-                    repli_timestamp_t _timestamp,
-                    rdb_protocol_t::context_t *ctx,
-                    write_response_t *_response,
-                    signal_t *_interruptor) :
->>>>>>> 462e6bb0
+    rdb_write_visitor_t(btree_slice_t *_btree,
+                        btree_store_t<rdb_protocol_t> *_store,
+                        transaction_t *_txn,
+                        scoped_ptr_t<superblock_t> *_superblock,
+                        write_token_pair_t *_token_pair,
+                        repli_timestamp_t _timestamp,
+                        rdb_protocol_t::context_t *ctx,
+                        write_response_t *_response,
+                        signal_t *_interruptor) :
         btree(_btree),
         store(_store),
         txn(_txn),
@@ -1060,38 +964,33 @@
                &interruptor,
                ctx->machine_id,
                std::map<std::string, ql::wire_func_t>()),
-        sindex_block_id(superblock->get_sindex_block_id())
+        sindex_block_id((*superblock)->get_sindex_block_id())
     { }
 
 private:
-void update_sindexes(rdb_modification_report_t *mod_report) {
-    scoped_ptr_t<buf_lock_t> sindex_block;
-    store->acquire_sindex_block_for_write(
-        token_pair, txn, &sindex_block,
-        sindex_block_id, &interruptor);
-
-    mutex_t::acq_t acq;
-    store->lock_sindex_queue(sindex_block.get(), &acq);
-
-    write_message_t wm;
-    wm << *mod_report;
-    store->sindex_queue_push(wm, &acq);
-
-    sindex_access_vector_t sindexes;
-    store->aquire_post_constructed_sindex_superblocks_for_write(
-            sindex_block.get(), txn, &sindexes);
-    rdb_update_sindexes(sindexes, mod_report, txn);
-}
+    void update_sindexes(rdb_modification_report_t *mod_report) {
+        scoped_ptr_t<buf_lock_t> sindex_block;
+        store->acquire_sindex_block_for_write(token_pair, txn, &sindex_block,
+                                              sindex_block_id, &interruptor);
+
+        mutex_t::acq_t acq;
+        store->lock_sindex_queue(sindex_block.get(), &acq);
+
+        write_message_t wm;
+        wm << *mod_report;
+        store->sindex_queue_push(wm, &acq);
+
+        sindex_access_vector_t sindexes;
+        store->aquire_post_constructed_sindex_superblocks_for_write(sindex_block.get(), txn, &sindexes);
+        rdb_update_sindexes(sindexes, mod_report, txn);
+    }
+
     btree_slice_t *btree;
     btree_store_t<rdb_protocol_t> *store;
     transaction_t *txn;
     write_response_t *response;
-<<<<<<< HEAD
     scoped_ptr_t<superblock_t> *superblock;
-=======
-    superblock_t *superblock;
     write_token_pair_t *token_pair;
->>>>>>> 462e6bb0
     repli_timestamp_t timestamp;
     wait_any_t interruptor;
     ql::env_t ql_env;
@@ -1103,17 +1002,11 @@
                              transition_timestamp_t timestamp,
                              btree_slice_t *btree,
                              transaction_t *txn,
-<<<<<<< HEAD
                              scoped_ptr_t<superblock_t> *superblock,
-                             signal_t *interruptor) {
-    rdb_write_visitor_t v(btree, txn, superblock, timestamp.to_repli_timestamp(), ctx, response, interruptor);
-=======
-                             superblock_t *superblock,
                              write_token_pair_t *token_pair,
                              signal_t *interruptor) {
-    write_visitor_t v(btree, this, txn, superblock, token_pair,
+    rdb_write_visitor_t v(btree, this, txn, superblock, token_pair,
             timestamp.to_repli_timestamp(), ctx, response, interruptor);
->>>>>>> 462e6bb0
     boost::apply_visitor(v, write.write);
 }
 
@@ -1235,27 +1128,16 @@
     }
 }
 
-<<<<<<< HEAD
 struct rdb_receive_backfill_visitor_t : public boost::static_visitor<void> {
-    rdb_receive_backfill_visitor_t(btree_slice_t *_btree,
+    rdb_receive_backfill_visitor_t(btree_store_t<rdb_protocol_t> *_store,
+                                   btree_slice_t *_btree,
                                    transaction_t *_txn,
                                    superblock_t *_superblock,
-                                   UNUSED signal_t *_interruptor /* See the fixme below. */)
-        : btree(_btree), txn(_txn), superblock(_superblock) { }
-=======
-namespace {
-
-struct receive_backfill_visitor_t : public boost::static_visitor<void> {
-    receive_backfill_visitor_t(btree_store_t<rdb_protocol_t> *_store,
-                               btree_slice_t *_btree,
-                               transaction_t *_txn,
-                               superblock_t *_superblock,
-                               write_token_pair_t *_token_pair,
-                               signal_t *_interruptor) :
+                                   write_token_pair_t *_token_pair,
+                                   signal_t *_interruptor) :
       store(_store), btree(_btree), txn(_txn), superblock(_superblock),
       token_pair(_token_pair), interruptor(_interruptor),
       sindex_block_id(superblock->get_sindex_block_id()) { }
->>>>>>> 462e6bb0
 
     void operator()(const backfill_chunk_t::delete_key_t& delete_key) const {
         point_delete_response_t response;
@@ -1353,11 +1235,7 @@
                                         write_token_pair_t *token_pair,
                                         signal_t *interruptor,
                                         const backfill_chunk_t &chunk) {
-<<<<<<< HEAD
-    boost::apply_visitor(rdb_receive_backfill_visitor_t(btree, txn, superblock, interruptor), chunk.val);
-=======
-    boost::apply_visitor(receive_backfill_visitor_t(this, btree, txn, superblock, token_pair, interruptor), chunk.val);
->>>>>>> 462e6bb0
+    boost::apply_visitor(rdb_receive_backfill_visitor_t(this, btree, txn, superblock, token_pair, interruptor), chunk.val);
 }
 
 void store_t::protocol_reset_data(const region_t& subregion,
