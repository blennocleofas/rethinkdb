// Copyright 2010-2013 RethinkDB, all rights reserved.
#include <string>
#include <vector>

#include "errors.hpp"
#include <boost/shared_ptr.hpp>
#include <boost/variant.hpp>

#include "btree/backfill.hpp"
#include "btree/depth_first_traversal.hpp"
#include "btree/erase_range.hpp"
#include "btree/get_distribution.hpp"
#include "btree/operations.hpp"
#include "btree/parallel_traversal.hpp"
#include "containers/archive/buffer_group_stream.hpp"
#include "containers/archive/vector_stream.hpp"
#include "containers/scoped.hpp"
#include "rdb_protocol/blob_wrapper.hpp"
#include "rdb_protocol/btree.hpp"
#include "rdb_protocol/func.hpp"
#include "rdb_protocol/lazy_json.hpp"
#include "rdb_protocol/transform_visitors.hpp"

value_sizer_t<rdb_value_t>::value_sizer_t(block_size_t bs) : block_size_(bs) { }

const rdb_value_t *value_sizer_t<rdb_value_t>::as_rdb(const void *p) {
    return reinterpret_cast<const rdb_value_t *>(p);
}

int value_sizer_t<rdb_value_t>::size(const void *value) const {
    return as_rdb(value)->inline_size(block_size_);
}

bool value_sizer_t<rdb_value_t>::fits(const void *value, int length_available) const {
    return btree_value_fits(block_size_, length_available, as_rdb(value));
}

bool value_sizer_t<rdb_value_t>::deep_fsck(block_getter_t *getter, const void *value, int length_available, std::string *msg_out) const {
    if (!fits(value, length_available)) {
        *msg_out = "value does not fit in length_available";
        return false;
    }

    return blob::deep_fsck(getter, block_size_, as_rdb(value)->value_ref(), blob::btree_maxreflen, msg_out);
}

int value_sizer_t<rdb_value_t>::max_possible_size() const {
    return blob::btree_maxreflen;
}

block_magic_t value_sizer_t<rdb_value_t>::leaf_magic() {
    block_magic_t magic = { { 'r', 'd', 'b', 'l' } };
    return magic;
}

block_magic_t value_sizer_t<rdb_value_t>::btree_leaf_magic() const {
    return leaf_magic();
}

block_size_t value_sizer_t<rdb_value_t>::block_size() const { return block_size_; }

<<<<<<< HEAD
boost::shared_ptr<scoped_cJSON_t> get_data(const rdb_value_t *value,
                                           transaction_t *txn) {
    rdb_blob_wrapper_t blob(txn->get_cache()->get_block_size(),
                const_cast<rdb_value_t *>(value)->value_ref(), blob::btree_maxreflen);

    boost::shared_ptr<scoped_cJSON_t> data;

    blob_acq_t acq_group;
    buffer_group_t buffer_group;
    blob.expose_all(txn, rwi_read, &buffer_group, &acq_group);
    buffer_group_read_stream_t read_stream(const_view(&buffer_group));
    int res = deserialize(&read_stream, &data);
    guarantee_err(res == 0, "corruption detected... this should probably be an exception\n");

    return data;
}

=======
>>>>>>> c507ba70
bool btree_value_fits(block_size_t bs, int data_length, const rdb_value_t *value) {
    return blob::ref_fits(bs, data_length, value->value_ref(), blob::btree_maxreflen);
}

void rdb_get(const store_key_t &store_key, btree_slice_t *slice, transaction_t *txn, superblock_t *superblock, point_read_response_t *response) {
    keyvalue_location_t<rdb_value_t> kv_location;
    find_keyvalue_location_for_read(txn, superblock, store_key.btree_key(), &kv_location, slice->root_eviction_priority, &slice->stats);

    if (!kv_location.value.has()) {
        response->data.reset(new scoped_cJSON_t(cJSON_CreateNull()));
    } else {
        response->data = get_data(kv_location.value.get(), txn);
    }
}

void kv_location_delete(keyvalue_location_t<rdb_value_t> *kv_location, const store_key_t &key,
                        btree_slice_t *slice, repli_timestamp_t timestamp, transaction_t *txn,
                        rdb_modification_info_t *mod_info_out) {
    guarantee(kv_location->value.has());


    if (mod_info_out) {
        guarantee(mod_info_out->deleted.second.empty());

        block_size_t block_size = txn->get_cache()->get_block_size();
        mod_info_out->deleted.second.assign(kv_location->value->value_ref(),
            kv_location->value->value_ref() + 
                kv_location->value->inline_size(block_size));
    }

    kv_location->value.reset();
    null_key_modification_callback_t<rdb_value_t> null_cb;
    apply_keyvalue_change(txn, kv_location, key.btree_key(), timestamp, false, &null_cb, &slice->root_eviction_priority);
}

void kv_location_set(keyvalue_location_t<rdb_value_t> *kv_location, const store_key_t &key,
                     boost::shared_ptr<scoped_cJSON_t> data,
                     btree_slice_t *slice, repli_timestamp_t timestamp, transaction_t *txn,
                     rdb_modification_info_t *mod_info_out) {
    scoped_malloc_t<rdb_value_t> new_value(MAX_RDB_VALUE_SIZE);
    bzero(new_value.get(), MAX_RDB_VALUE_SIZE);

    // TODO unnecessary copies they must go away.
    write_message_t wm;
    wm << data;
    vector_stream_t stream;
    int res = send_write_message(&stream, &wm);
    guarantee_err(res == 0, "Serialization for json data failed... this shouldn't happen.\n");

    // TODO more copies, good lord
    std::string sered_data(stream.vector().begin(), stream.vector().end());

    rdb_blob_wrapper_t blob(txn->get_cache()->get_block_size(),
                new_value->value_ref(), blob::btree_maxreflen,
                txn, sered_data);

    block_size_t block_size = txn->get_cache()->get_block_size();
    if (mod_info_out) {
        guarantee(mod_info_out->added.second.empty());
        mod_info_out->added.second.assign(new_value->value_ref(), 
            new_value->value_ref() + new_value->inline_size(block_size));
    }

    if (kv_location->value.has() && mod_info_out) {
        guarantee(mod_info_out->deleted.second.empty());
        mod_info_out->deleted.second.assign(kv_location->value->value_ref(),
            kv_location->value->value_ref() + kv_location->value->inline_size(block_size));
    }

    // Actually update the leaf, if needed.
    kv_location->value = std::move(new_value);
    null_key_modification_callback_t<rdb_value_t> null_cb;
    apply_keyvalue_change(txn, kv_location, key.btree_key(), timestamp, false, &null_cb, &slice->root_eviction_priority);
    //                                                                  ^^^^^ That means the key isn't expired.
}

void kv_location_set(keyvalue_location_t<rdb_value_t> *kv_location, const store_key_t &key,
                     const std::vector<char> &value_ref,
                     btree_slice_t *slice, repli_timestamp_t timestamp, transaction_t *txn) {
    scoped_malloc_t<rdb_value_t> new_value(
            value_ref.data(), value_ref.data() + value_ref.size());

    // Clear the blob in the leaf if it existed
    if (kv_location->value.has()) {
        blob_t old_blob(txn->get_cache()->get_block_size(),
                    kv_location->value->value_ref(), blob::btree_maxreflen);
        old_blob.clear(txn);
    }

    // Actually update the leaf, if needed.
    kv_location->value = std::move(new_value);
    null_key_modification_callback_t<rdb_value_t> null_cb;
    apply_keyvalue_change(txn, kv_location, key.btree_key(), timestamp, false, &null_cb, &slice->root_eviction_priority);
    //                                                                  ^^^^^ That means the key isn't expired.
}

// QL2 This implements UPDATE, REPLACE, and part of DELETE and INSERT (each is
// just a different function passed to this function).
void rdb_replace_and_return_superblock(
    btree_slice_t *slice,
    repli_timestamp_t timestamp,
    transaction_t *txn,
    superblock_t *superblock,
    const std::string &primary_key,
    const store_key_t &key,
    ql::map_wire_func_t *f,
    return_vals_t return_vals,
    ql::env_t *ql_env,
    promise_t<superblock_t *> *superblock_promise_or_null,
    Datum *response_out,
    rdb_modification_info_t *mod_info) THROWS_NOTHING {
    ql::datum_ptr_t resp(ql::datum_t::R_OBJECT);
    try {
        keyvalue_location_t<rdb_value_t> kv_location;
        find_keyvalue_location_for_write(
            txn, superblock, key.btree_key(), &kv_location,
            &slice->root_eviction_priority, &slice->stats, superblock_promise_or_null);

        bool started_empty, ended_empty;
        counted_t<const ql::datum_t> old_val;
        if (!kv_location.value.has()) {
            // If there's no entry with this key, pass NULL to the function.
            started_empty = true;
            old_val = make_counted<ql::datum_t>(ql::datum_t::R_NULL);
        } else {
            // Otherwise pass the entry with this key to the function.
            started_empty = false;
            boost::shared_ptr<scoped_cJSON_t> old_val_json =
                get_data(kv_location.value.get(), txn);
            guarantee(old_val_json->GetObjectItem(primary_key.c_str()));
            old_val = make_counted<ql::datum_t>(old_val_json);
        }
        guarantee(old_val.has());
        if (return_vals == RETURN_VALS) {
            bool conflict = resp.add("old_val", old_val)
                         || resp.add("new_val", old_val); // changed below
            guarantee(!conflict);
        }

        counted_t<const ql::datum_t> new_val
            = f->compile(ql_env)->call(old_val)->as_datum();
        if (return_vals == RETURN_VALS) {
            bool conflict = resp.add("new_val", new_val, ql::CLOBBER);
            guarantee(conflict); // We set it to `old_val` previously.
        }
        if (new_val->get_type() == ql::datum_t::R_NULL) {
            ended_empty = true;
        } else if (new_val->get_type() == ql::datum_t::R_OBJECT) {
            ended_empty = false;
            counted_t<const ql::datum_t> pk = new_val->get(primary_key, ql::NOTHROW);
            rcheck_target(
                new_val, ql::base_exc_t::GENERIC,
                pk.has(),
                strprintf("Inserted object must have primary key `%s`:\n%s",
                          primary_key.c_str(), new_val->print().c_str()));
            rcheck_target(
                new_val, ql::base_exc_t::GENERIC,
                key.compare(store_key_t(pk->print_primary())) == 0,
                (started_empty
                 ? strprintf("Primary key `%s` cannot be changed (null -> %s)",
                             primary_key.c_str(), new_val->print().c_str())
                 : strprintf("Primary key `%s` cannot be changed (%s -> %s)",
                             primary_key.c_str(),
                             old_val->print().c_str(), new_val->print().c_str())));
        } else {
            rfail_typed_target(
                new_val, "Inserted value must be an OBJECT (got %s):\n%s",
                new_val->get_type_name().c_str(), new_val->print().c_str());
        }

        // We use `conflict` below to store whether or not there was a key
        // conflict when constructing the stats object.  It defaults to `true`
        // so that we fail an assertion if we never update the stats object.
        bool conflict = true;

        // Figure out what operation we're doing (based on started_empty,
        // ended_empty, and the result of the function call) and then do it.
        if (started_empty) {
            if (ended_empty) {
                conflict = resp.add("skipped", make_counted<ql::datum_t>(1.0));
            } else {
                conflict = resp.add("inserted", make_counted<ql::datum_t>(1.0));
                r_sanity_check(new_val->get(primary_key, ql::NOTHROW).has());
                boost::shared_ptr<scoped_cJSON_t> new_val_as_json = new_val->as_json();
                kv_location_set(&kv_location, key, new_val_as_json,
                                slice, timestamp, txn,
                                mod_info);
                guarantee(mod_info->deleted.second.empty());
                guarantee(!mod_info->added.second.empty());
                mod_info->added.first = new_val_as_json;
            }
        } else {
            if (ended_empty) {
                conflict = resp.add("deleted", make_counted<ql::datum_t>(1.0));
                kv_location_delete(&kv_location, key, slice, timestamp, txn, mod_info);
                guarantee(!mod_info->deleted.second.empty());
                guarantee(mod_info->added.second.empty());
                mod_info->deleted.first = old_val->as_json();
            } else {
                r_sanity_check(*old_val->get(primary_key) == *new_val->get(primary_key));
                if (*old_val == *new_val) {
                    conflict = resp.add("unchanged",
                                         make_counted<ql::datum_t>(1.0));
                } else {
                    conflict = resp.add("replaced", make_counted<ql::datum_t>(1.0));
                    r_sanity_check(new_val->get(primary_key, ql::NOTHROW).has());
                    boost::shared_ptr<scoped_cJSON_t> new_val_as_json
                        = new_val->as_json();
                    kv_location_set(&kv_location, key, new_val_as_json,
                                    slice, timestamp, txn, mod_info);
                    guarantee(!mod_info->deleted.second.empty());
                    guarantee(!mod_info->added.second.empty());
                    mod_info->added.first = new_val_as_json;
                    mod_info->deleted.first = old_val->as_json();
                }
            }
        }
        guarantee(!conflict); // message never added twice
    } catch (const ql::base_exc_t &e) {
        std::string msg = e.what();
        bool b = resp.add("errors", make_counted<ql::datum_t>(1.0))
              || resp.add("first_error", make_counted<ql::datum_t>(msg));
        guarantee(!b);
    } catch (const interrupted_exc_t &e) {
        std::string msg = strprintf("interrupted (%s:%d)", __FILE__, __LINE__);
        bool b = resp.add("errors", make_counted<ql::datum_t>(1.0))
              || resp.add("first_error", make_counted<ql::datum_t>(msg));
        guarantee(!b);
        // We don't rethrow because we're in a coroutine.  Theoretically the
        // above message should never make it back to a user because the calling
        // function will also be interrupted, but we document where it comes
        // from to aid in future debugging if that invariant becomes violated.
    }
    resp->write_to_protobuf(response_out);
}

void rdb_replace(btree_slice_t *slice,
                 repli_timestamp_t timestamp,
                 transaction_t *txn,
                 superblock_t *superblock,
                 const std::string &primary_key,
                 const store_key_t &key,
                 ql::map_wire_func_t *f,
                 return_vals_t return_vals,
                 ql::env_t *ql_env,
                 Datum *response_out,
                 rdb_modification_info_t *mod_info) {
    rdb_replace_and_return_superblock(
        slice, timestamp, txn, superblock, primary_key,
        key, f, return_vals, ql_env, NULL, response_out, mod_info);
}

struct slice_timestamp_txn_replace_t {
    slice_timestamp_txn_replace_t(btree_slice_t *_slice, repli_timestamp_t _timestamp,
                                  transaction_t *_txn, const point_replace_t *_replace)
        : slice(_slice), timestamp(_timestamp), txn(_txn), replace(_replace) { }

    btree_slice_t *slice;
    repli_timestamp_t timestamp;
    transaction_t *txn;
    const point_replace_t *replace;
};

void do_a_replace_from_batched_replace(auto_drainer_t::lock_t,
                                       fifo_enforcer_sink_t *batched_replaces_fifo_sink,
                                       const fifo_enforcer_write_token_t &batched_replaces_fifo_token,
                                       slice_timestamp_txn_replace_t sttr,
                                       superblock_t *superblock,
                                       ql::env_t *ql_env,
                                       promise_t<superblock_t *> *superblock_promise_or_null,
                                       Datum *response_out,
                                       rdb_modification_report_cb_t *sindex_cb) {
    fifo_enforcer_sink_t::exit_write_t exiter(batched_replaces_fifo_sink, batched_replaces_fifo_token);

    ql::map_wire_func_t f = sttr.replace->f;
    rdb_modification_report_t mod_report(sttr.replace->key);
    rdb_replace_and_return_superblock(sttr.slice, sttr.timestamp, sttr.txn, superblock,
                                      sttr.replace->primary_key, sttr.replace->key, &f,
                                      NO_RETURN_VALS, ql_env, superblock_promise_or_null,
                                      response_out, &mod_report.info);

    exiter.wait();
    sindex_cb->on_mod_report(mod_report);
}

// The int64_t in replaces is ignored -- that's used for preserving order
// through sharding/unsharding.  We're not about to repack a new vector just to
// call this function.
void rdb_batched_replace(const std::vector<std::pair<int64_t, point_replace_t> > &replaces,
                         btree_slice_t *slice, repli_timestamp_t timestamp,
                         transaction_t *txn, scoped_ptr_t<superblock_t> *superblock, ql::env_t *ql_env,
                         batched_replaces_response_t *response_out,
                         rdb_modification_report_cb_t *sindex_cb) {
    fifo_enforcer_source_t batched_replaces_fifo_source;
    fifo_enforcer_sink_t batched_replaces_fifo_sink;

    // Note the destructor ordering: We have to drain write operations before
    // destructing the batched_replaces_fifo_sink, because the coroutines being
    // drained use said fifo.
    auto_drainer_t drainer;

    // Note the destructor ordering: We release the superblock before draining on all the write operations.
    scoped_ptr_t<superblock_t> current_superblock(superblock->release());

    response_out->point_replace_responses.resize(replaces.size());
    for (size_t i = 0; i < replaces.size(); ++i) {
        // Pass out the int64_t for shard/unshard reordering.
        response_out->point_replace_responses[i].first = replaces[i].first;

        // Pass out the point_replace_response_t.
        promise_t<superblock_t *> superblock_promise;
        coro_t::spawn(boost::bind(&do_a_replace_from_batched_replace,
                                  auto_drainer_t::lock_t(&drainer),
                                  &batched_replaces_fifo_sink,
                                  batched_replaces_fifo_source.enter_write(),
                                  slice_timestamp_txn_replace_t(slice, timestamp, txn, &replaces[i].second),
                                  current_superblock.release(),
                                  ql_env,
                                  &superblock_promise,
                                  &response_out->point_replace_responses[i].second,
                                  sindex_cb));

        current_superblock.init(superblock_promise.wait());
    }
}

void rdb_set(const store_key_t &key, boost::shared_ptr<scoped_cJSON_t> data, bool overwrite,
             btree_slice_t *slice, repli_timestamp_t timestamp,
             transaction_t *txn, superblock_t *superblock, point_write_response_t *response_out,
             rdb_modification_info_t *mod_info) {
    keyvalue_location_t<rdb_value_t> kv_location;
    find_keyvalue_location_for_write(txn, superblock, key.btree_key(), &kv_location,
                                     &slice->root_eviction_priority, &slice->stats);
    const bool had_value = kv_location.value.has();

    /* update the modification report */
    if (kv_location.value.has()) {
        mod_info->deleted.first = get_data(kv_location.value.get(), txn);
    }

    mod_info->added.first = data;

    if (overwrite || !had_value) {
        kv_location_set(&kv_location, key, data, slice, timestamp, txn, mod_info);
        guarantee(mod_info->deleted.second.empty() == !had_value &&
                  !mod_info->added.second.empty());
    }
    response_out->result = (had_value ? DUPLICATE : STORED);
}

class agnostic_rdb_backfill_callback_t : public agnostic_backfill_callback_t {
public:
    agnostic_rdb_backfill_callback_t(rdb_backfill_callback_t *cb, const key_range_t &kr) : cb_(cb), kr_(kr) { }

    void on_delete_range(const key_range_t &range, signal_t *interruptor) THROWS_ONLY(interrupted_exc_t) {
        rassert(kr_.is_superset(range));
        cb_->on_delete_range(range, interruptor);
    }

    void on_deletion(const btree_key_t *key, repli_timestamp_t recency, signal_t *interruptor) THROWS_ONLY(interrupted_exc_t) {
        rassert(kr_.contains_key(key->contents, key->size));
        cb_->on_deletion(key, recency, interruptor);
    }

    void on_pair(transaction_t *txn, repli_timestamp_t recency, const btree_key_t *key, const void *val, signal_t *interruptor) THROWS_ONLY(interrupted_exc_t) {
        rassert(kr_.contains_key(key->contents, key->size));
        const rdb_value_t *value = static_cast<const rdb_value_t *>(val);

        rdb_protocol_details::backfill_atom_t atom;
        atom.key.assign(key->size, key->contents);
        atom.value = get_data(value, txn);
        atom.recency = recency;
        cb_->on_keyvalue(atom, interruptor);
    }

    void on_sindexes(const std::map<std::string, secondary_index_t> &sindexes, signal_t *interruptor) THROWS_ONLY(interrupted_exc_t) {
        cb_->on_sindexes(sindexes, interruptor);
    }

    rdb_backfill_callback_t *cb_;
    key_range_t kr_;
};

void rdb_backfill(btree_slice_t *slice, const key_range_t& key_range,
        repli_timestamp_t since_when, rdb_backfill_callback_t *callback,
        transaction_t *txn, superblock_t *superblock,
        buf_lock_t *sindex_block,
        parallel_traversal_progress_t *p, signal_t *interruptor)
        THROWS_ONLY(interrupted_exc_t) {
    agnostic_rdb_backfill_callback_t agnostic_cb(callback, key_range);
    value_sizer_t<rdb_value_t> sizer(slice->cache()->get_block_size());
    do_agnostic_btree_backfill(&sizer, slice, key_range, since_when, &agnostic_cb, txn, superblock, sindex_block, p, interruptor);
}

void rdb_delete(const store_key_t &key, btree_slice_t *slice,
                repli_timestamp_t timestamp, transaction_t *txn,
                superblock_t *superblock, point_delete_response_t *response,
                rdb_modification_info_t *mod_info) {
    keyvalue_location_t<rdb_value_t> kv_location;
    find_keyvalue_location_for_write(txn, superblock, key.btree_key(), &kv_location, &slice->root_eviction_priority, &slice->stats);
    bool exists = kv_location.value.has();

    /* Update the modification report. */
    if (exists) {
        mod_info->deleted.first = get_data(kv_location.value.get(), txn);
    }

    if (exists) kv_location_delete(&kv_location, key, slice, timestamp, txn, mod_info);
    guarantee(!mod_info->deleted.second.empty() && mod_info->added.second.empty());
    response->result = (exists ? DELETED : MISSING);
}

void rdb_value_deleter_t::delete_value(transaction_t *_txn, void *_value) {
    rdb_blob_wrapper_t blob(_txn->get_cache()->get_block_size(),
                static_cast<rdb_value_t *>(_value)->value_ref(), blob::btree_maxreflen);
    blob.clear(_txn);
}

void rdb_value_non_deleter_t::delete_value(transaction_t *, void *) { }

class sindex_key_range_tester_t : public key_tester_t {
public:
    explicit sindex_key_range_tester_t(const key_range_t &key_range)
        : key_range_(key_range) { }

    bool key_should_be_erased(const btree_key_t *key) {
        std::string pk = ql::datum_t::unprint_secondary(
            key_to_unescaped_str(store_key_t(key)));

        return key_range_.contains_key(store_key_t(pk));
    }
private:
    key_range_t key_range_;
};

typedef btree_store_t<rdb_protocol_t>::sindex_access_t sindex_access_t;
typedef btree_store_t<rdb_protocol_t>::sindex_access_vector_t sindex_access_vector_t;

void sindex_erase_range(const key_range_t &key_range,
        transaction_t *txn, const sindex_access_t *sindex_access, auto_drainer_t::lock_t,
        signal_t *interruptor, bool release_superblock) THROWS_NOTHING {

    value_sizer_t<rdb_value_t> rdb_sizer(sindex_access->btree->cache()->get_block_size());
    value_sizer_t<void> *sizer = &rdb_sizer;

    rdb_value_non_deleter_t deleter;

    sindex_key_range_tester_t tester(key_range);

    try {
        btree_erase_range_generic(sizer, sindex_access->btree, &tester,
                &deleter, NULL, NULL, txn, sindex_access->super_block.get(), interruptor, release_superblock);
    } catch (const interrupted_exc_t &) {
        // We were interrupted. That's fine nothing to be done about it.
    }
}

/* Spawns a coro to carry out the erase range for each sindex. */
void spawn_sindex_erase_ranges(
        const sindex_access_vector_t *sindex_access,
        const key_range_t &key_range,
        transaction_t *txn,
        auto_drainer_t *drainer,
        auto_drainer_t::lock_t,
        bool release_superblock,
        signal_t *interruptor) {
    for (auto it = sindex_access->begin(); it != sindex_access->end(); ++it) {
        coro_t::spawn_sometime(boost::bind(
                    &sindex_erase_range, key_range, txn, &*it,
                    auto_drainer_t::lock_t(drainer), interruptor,
                    release_superblock));
    }
}

void rdb_erase_range(btree_slice_t *slice, key_tester_t *tester,
                     const key_range_t &key_range,
                     transaction_t *txn, superblock_t *superblock,
                     btree_store_t<rdb_protocol_t> *store,
                     write_token_pair_t *token_pair,
                     signal_t *interruptor) {
    /* This is guaranteed because the way the keys are calculated below would
     * lead to a single key being deleted even if the range was empty. */
    guarantee(!key_range.is_empty());

    /* Dispatch the erase range to the sindexes. */
    sindex_access_vector_t sindex_superblocks;
    {
        scoped_ptr_t<buf_lock_t> sindex_block;
        store->acquire_sindex_block_for_write(
            token_pair, txn, &sindex_block, superblock->get_sindex_block_id(),
            interruptor);

        store->aquire_post_constructed_sindex_superblocks_for_write(
                sindex_block.get(), txn, &sindex_superblocks);

        mutex_t::acq_t acq;
        store->lock_sindex_queue(sindex_block.get(), &acq);

        write_message_t wm;
        wm << rdb_sindex_change_t(rdb_erase_range_report_t(key_range));
        store->sindex_queue_push(wm, &acq);
    }

    {
        auto_drainer_t sindex_erase_drainer;
        spawn_sindex_erase_ranges(&sindex_superblocks, key_range, txn,
                &sindex_erase_drainer, auto_drainer_t::lock_t(&sindex_erase_drainer),
                true, /* release the superblock */ interruptor);

        /* Notice, when we exit this block we destruct the sindex_erase_drainer
         * which means we'll wait until all of the sindex_erase_ranges finish
         * executing. This is an important detail because the sindexes only
         * store references to their data. They don't actually store a full
         * copy of the data themselves. The call to btree_erase_range_generic
         * is the one that will actually erase the data and if we were to make
         * that call before the indexes were finished erasing we would have
         * reference to data which didn't actually exist and another process
         * could read that data. */
        /* TL;DR it's very important that we make sure all of the coros spawned
         * by spawn_sindex_erase_ranges complete before we proceed past this
         * point. */
    }

    /* Twiddle some keys to get the in the form we want. Notice these are keys
     * which will be made  exclusive and inclusive as their names suggest
     * below. At the point of construction they aren't. */
    store_key_t left_key_exclusive(key_range.left);
    store_key_t right_key_inclusive(key_range.right.key);

    bool left_key_supplied = left_key_exclusive.decrement();
    bool right_key_supplied = !key_range.right.unbounded;
    if (right_key_supplied) {
        right_key_inclusive.decrement();
    }

    /* Now left_key_exclusive and right_key_inclusive accurately reflect their
     * names. */

    /* We need these structures to perform the erase range. */
    value_sizer_t<rdb_value_t> rdb_sizer(slice->cache()->get_block_size());
    value_sizer_t<void> *sizer = &rdb_sizer;

    rdb_value_deleter_t deleter;

    btree_erase_range_generic(sizer, slice, tester, &deleter,
        left_key_supplied ? left_key_exclusive.btree_key() : NULL,
        right_key_supplied ? right_key_inclusive.btree_key() : NULL,
        txn, superblock, interruptor);

    // auto_drainer_t is destructed here so this waits for other coros to finish.
}

// This is actually a kind of misleading name. This function estimates the size of a cJSON object
// not a whole rget though it is used for that purpose (by summing up these responses).
size_t estimate_rget_response_size(const boost::shared_ptr<scoped_cJSON_t> &json) {
    return cJSON_estimate_size(json->get());
}

class rdb_rget_depth_first_traversal_callback_t : public depth_first_traversal_callback_t {
public:
    /* This constructor does a traversal on the primary btree, it's not to be
     * used with sindexes. The constructor below is for use with sindexes. */
    rdb_rget_depth_first_traversal_callback_t(transaction_t *txn,
                                              ql::env_t *_ql_env,
                                              const rdb_protocol_details::transform_t &_transform,
                                              boost::optional<rdb_protocol_details::terminal_t> _terminal,
                                              const key_range_t &range,
                                              direction_t _direction,
                                              rget_read_response_t *_response) :
        bad_init(false),
        transaction(txn),
        response(_response),
        cumulative_size(0),
        ql_env(_ql_env),
        transform(_transform),
        terminal(_terminal),
        direction(_direction)
    {
        init(range);
    }

    /* This constructor is used if you're doing a secondary index get, it takes
     * an extra key_range_t (_primary_key_range) which is used to filter out
     * unwanted results. The reason you can get unwanted results is is
     * oversharding. When we overshard multiple logical shards are stored in
     * the same physical btree_store_t, this is transparent with all other
     * operations but their sindex values get mixed together and you wind up
     * with multiple copies of each. This constructor will filter out the
     * duplicates. This was issue #606. */
    rdb_rget_depth_first_traversal_callback_t(transaction_t *txn,
                                              ql::env_t *_ql_env,
                                              const rdb_protocol_details::transform_t &_transform,
                                              boost::optional<rdb_protocol_details::terminal_t> _terminal,
                                              const key_range_t &range,
                                              const key_range_t &_primary_key_range,
                                              direction_t _direction,
                                              boost::optional<ql::map_wire_func_t> _sindex_function,
                                              rget_read_response_t *_response) :
        bad_init(false),
        transaction(txn),
        response(_response),
        cumulative_size(0),
        ql_env(_ql_env),
        transform(_transform),
        terminal(_terminal),
        primary_key_range(_primary_key_range),
        direction(_direction)
    {
        if (_sindex_function) {
            sindex_function = _sindex_function->compile(_ql_env);
        }
        init(range);
    }

    void init(const key_range_t &range) {
        try {
            if (direction == FORWARD) {
                response->last_considered_key = range.left;
            } else {
                guarantee(direction == BACKWARD);
                if (!range.right.unbounded) {
                    response->last_considered_key = range.right.key;
                } else {
                    response->last_considered_key = store_key_t::max();
                }
            }

            if (terminal) {
                terminal_initialize(ql_env, terminal->backtrace,
                                    &terminal->variant,
                                    &response->result);
            }
        } catch (const query_language::runtime_exc_t &e) {
            /* Evaluation threw so we're not going to be accepting any more requests. */
            response->result = e;
            bad_init = true;
        } catch (const ql::exc_t &e2) {
            /* Evaluation threw so we're not going to be accepting any more requests. */
            response->result = e2;
            bad_init = true;
        } catch (const ql::datum_exc_t &e2) {
            /* Evaluation threw so we're not going to be accepting any more requests. */
            terminal_exception(e2, terminal->variant, &response->result);
            bad_init = true;
        }
    }

    bool handle_pair(const btree_key_t* key, const void *value) {
        store_key_t store_key(key);
        if (bad_init) {
            return false;
        }
        if (primary_key_range) {
            std::string pk = ql::datum_t::unprint_secondary(
                    key_to_unescaped_str(store_key));
            if (!primary_key_range->contains_key(store_key_t(pk))) {
                return true;
            }
        }
        try {
            if ((response->last_considered_key < store_key && direction == FORWARD) ||
                (response->last_considered_key > store_key && direction == BACKWARD)) {
                response->last_considered_key = store_key;
            }

            lazy_json_t first_value(static_cast<const rdb_value_t *>(value), transaction);

            std::list<lazy_json_t> data;
            data.push_back(first_value);

            counted_t<const ql::datum_t> sindex_value;

            if (sindex_function &&
                ql::datum_t::key_is_truncated(store_key)) {
                counted_t<const ql::datum_t> datum_value =
                    make_counted<const ql::datum_t>(first_value.get());
                sindex_value = sindex_function->call(datum_value)->as_datum();
            }

            // Apply transforms to the data
            {
                rdb_protocol_details::transform_t::iterator it;
                for (it = transform.begin(); it != transform.end(); ++it) {
                    try {
                        std::list<boost::shared_ptr<scoped_cJSON_t> > tmp;

                        for (auto jt = data.begin(); jt != data.end(); ++jt) {
                            transform_apply(ql_env, it->backtrace,
                                            jt->get(), &it->variant,
                                            &tmp);
                        }
                        data.clear();
                        for (auto jt = tmp.begin(); jt != tmp.end(); ++jt) {
                            data.push_back(lazy_json_t(*jt));
                        }
                    } catch (const ql::datum_exc_t &e2) {
                        /* Evaluation threw so we're not going to be accepting any
                           more requests. */
                        transform_exception(e2, it->variant, &response->result);
                        return false;
                    }
                }
            }

            if (!terminal) {
                typedef rget_read_response_t::stream_t stream_t;
                stream_t *stream = boost::get<stream_t>(&response->result);
                guarantee(stream);
                for (auto it = data.begin(); it != data.end(); ++it) {
                    boost::shared_ptr<scoped_cJSON_t> cjson = it->get();
                    if (sindex_value) {
                        stream->push_back(rdb_protocol_details::rget_item_t(store_key,
                                                                            sindex_value->as_json(),
                                                                            cjson));
                    } else {
                        stream->push_back(rdb_protocol_details::rget_item_t(store_key,
                                                                            cjson));
                    }

                    cumulative_size += estimate_rget_response_size(cjson);
                }

                return cumulative_size < rget_max_chunk_size;
            } else {
                try {
                    for (auto jt = data.begin(); jt != data.end(); ++jt) {
                        terminal_apply(ql_env, terminal->backtrace,
                                       *jt,
                                       &terminal->variant, &response->result);
                    }
                    return true;
                } catch (const ql::datum_exc_t &e2) {
                    /* Evaluation threw so we're not going to be accepting any
                       more requests. */
                    terminal_exception(e2, terminal->variant, &response->result);
                    return false;
                }
            }
        } catch (const query_language::runtime_exc_t &e) {
            /* Evaluation threw so we're not going to be accepting any more requests. */
            response->result = e;
            return false;
        } catch (const ql::exc_t &e2) {
            /* Evaluation threw so we're not going to be accepting any more requests. */
            response->result = e2;
            return false;
        }

    }
    bool bad_init;
    transaction_t *transaction;
    rget_read_response_t *response;
    size_t cumulative_size;
    ql::env_t *ql_env;
    rdb_protocol_details::transform_t transform;
    boost::optional<rdb_protocol_details::terminal_t> terminal;

    /* Only present if we're doing a sindex read.*/
    boost::optional<key_range_t> primary_key_range;
    direction_t direction;

    counted_t<ql::func_t> sindex_function;
};

class result_finalizer_visitor_t : public boost::static_visitor<void> {
public:
    void operator()(const rget_read_response_t::stream_t &) const { }
    void operator()(const rget_read_response_t::groups_t &) const { }
    void operator()(const rget_read_response_t::atom_t &) const { }
    void operator()(const rget_read_response_t::length_t &) const { }
    void operator()(const rget_read_response_t::inserted_t &) const { }
    void operator()(const query_language::runtime_exc_t &) const { }
    void operator()(const ql::exc_t &) const { }
    void operator()(const ql::datum_exc_t &) const { }
    //    void operator()(const std::vector<ql::wire_datum_t> &) const { }
    void operator()(const std::vector<ql::wire_datum_map_t> &) const { }
    void operator()(const rget_read_response_t::empty_t &) const { }
    void operator()(const rget_read_response_t::vec_t &) const { }
    void operator()(const counted_t<const ql::datum_t> &) const { }

    void operator()(ql::wire_datum_map_t &dm) const {  // NOLINT(runtime/references)
        dm.finalize();
    }
};

void rdb_rget_slice(btree_slice_t *slice, const key_range_t &range,
                    transaction_t *txn, superblock_t *superblock,
                    ql::env_t *ql_env,
                    const rdb_protocol_details::transform_t &transform,
                    const boost::optional<rdb_protocol_details::terminal_t> &terminal,
                    direction_t direction,
                    rget_read_response_t *response) {
    rdb_rget_depth_first_traversal_callback_t callback(txn, ql_env, transform, terminal, range, direction, response);
    btree_depth_first_traversal(slice, txn, superblock, range, &callback, direction);

    if (callback.cumulative_size >= rget_max_chunk_size) {
        response->truncated = true;
    } else {
        response->truncated = false;
    }

    boost::apply_visitor(result_finalizer_visitor_t(), response->result);
}

void rdb_rget_secondary_slice(btree_slice_t *slice, const key_range_t &range,
                    transaction_t *txn, superblock_t *superblock,
                    ql::env_t *ql_env,
                    const rdb_protocol_details::transform_t &transform,
                    const boost::optional<rdb_protocol_details::terminal_t> &terminal,
                    const key_range_t &pk_range,
                    direction_t direction,
                    const boost::optional<ql::map_wire_func_t> &map_wire_func,
                    rget_read_response_t *response) {
    rdb_rget_depth_first_traversal_callback_t callback(txn, ql_env, transform, terminal,
            range, pk_range, direction, map_wire_func, response);
    btree_depth_first_traversal(slice, txn, superblock, range, &callback, direction);

    if (callback.cumulative_size >= rget_max_chunk_size) {
        response->truncated = true;
    } else {
        response->truncated = false;
    }

    boost::apply_visitor(result_finalizer_visitor_t(), response->result);
}

void rdb_distribution_get(btree_slice_t *slice, int max_depth, const store_key_t &left_key,
                          transaction_t *txn, superblock_t *superblock, distribution_read_response_t *response) {
    int64_t key_count_out;
    std::vector<store_key_t> key_splits;
    get_btree_key_distribution(slice, txn, superblock, max_depth, &key_count_out, &key_splits);

    int64_t keys_per_bucket;
    if (key_splits.size() == 0) {
        keys_per_bucket = key_count_out;
    } else  {
        keys_per_bucket = std::max<int64_t>(key_count_out / key_splits.size(), 1);
    }
    response->key_counts[left_key] = keys_per_bucket;

    for (std::vector<store_key_t>::iterator it  = key_splits.begin();
                                            it != key_splits.end();
                                            ++it) {
        response->key_counts[*it] = keys_per_bucket;
    }
}

static const int8_t HAS_VALUE = 0;
static const int8_t HAS_NO_VALUE = 1;

void rdb_modification_info_t::rdb_serialize(write_message_t &msg) const {  // NOLINT(runtime/references)
    if (!deleted.first.get()) {
        guarantee(deleted.second.empty());
        msg << HAS_NO_VALUE;
    } else {
        msg << HAS_VALUE;
        msg << deleted;
    }

    if (!added.first.get()) {
        guarantee(added.second.empty());
        msg << HAS_NO_VALUE;
    } else {
        msg << HAS_VALUE;
        msg << added;
    }
}

archive_result_t rdb_modification_info_t::rdb_deserialize(read_stream_t *s) {
    archive_result_t res;

    int8_t has_value;
    res = deserialize(s, &has_value);
    if (res) { return res; }

    if (has_value == HAS_VALUE) {
        res = deserialize(s, &deleted);
        if (res) { return res; }
    }

    res = deserialize(s, &has_value);
    if (res) { return res; }

    if (has_value == HAS_VALUE) {
        res = deserialize(s, &added);
        if (res) { return res; }
    }

    return ARCHIVE_SUCCESS;
}

RDB_IMPL_ME_SERIALIZABLE_2(rdb_modification_report_t, primary_key, info);
RDB_IMPL_ME_SERIALIZABLE_1(rdb_erase_range_report_t, range_to_erase);

rdb_modification_report_cb_t::rdb_modification_report_cb_t(
        btree_store_t<rdb_protocol_t> *store,
        write_token_pair_t *token_pair,
        transaction_t *txn, block_id_t sindex_block_id,
        auto_drainer_t::lock_t lock)
    : store_(store), token_pair_(token_pair),
      txn_(txn), sindex_block_id_(sindex_block_id),
      lock_(lock)
{ }

void rdb_modification_report_cb_t::add_row(const store_key_t &primary_key,
        boost::shared_ptr<scoped_cJSON_t> added,
        const std::vector<char> &value_ref) {
    rdb_modification_report_t report(primary_key);
    report.info.added = std::make_pair(added, value_ref);
    on_mod_report(report);
}

void rdb_modification_report_cb_t::delete_row(const store_key_t &primary_key,
        boost::shared_ptr<scoped_cJSON_t> deleted,
        const std::vector<char> &value_ref) {
    rdb_modification_report_t report(primary_key);
    report.info.deleted = std::make_pair(deleted, value_ref);
    on_mod_report(report);
}

void rdb_modification_report_cb_t::replace_row(const store_key_t &primary_key,
        boost::shared_ptr<scoped_cJSON_t> added,
        const std::vector<char> &added_value_ref,
        boost::shared_ptr<scoped_cJSON_t> deleted,
        const std::vector<char> &deleted_value_ref) {
    rdb_modification_report_t report(primary_key);
    report.info.added = std::make_pair(added, added_value_ref);
    report.info.deleted = std::make_pair(deleted, deleted_value_ref);
    on_mod_report(report);
}

rdb_modification_report_cb_t::~rdb_modification_report_cb_t() {
    if (token_pair_->sindex_write_token.has()) {
        token_pair_->sindex_write_token.reset();
    }
}

void rdb_modification_report_cb_t::on_mod_report(
        const rdb_modification_report_t &mod_report) {
    if (!sindex_block_.has()) {
        // Don't allow interruption here, or we may end up with inconsistent data
        cond_t dummy_interruptor;
        store_->acquire_sindex_block_for_write(
            token_pair_, txn_, &sindex_block_,
            sindex_block_id_, &dummy_interruptor);

        store_->aquire_post_constructed_sindex_superblocks_for_write(
                sindex_block_.get(), txn_, &sindexes_);
    }

    mutex_t::acq_t acq;
    store_->lock_sindex_queue(sindex_block_.get(), &acq);

    write_message_t wm;
    wm << rdb_sindex_change_t(mod_report);
    store_->sindex_queue_push(wm, &acq);

    rdb_update_sindexes(sindexes_, &mod_report, txn_);
}

typedef btree_store_t<rdb_protocol_t>::sindex_access_vector_t sindex_access_vector_t;

/* Used below by rdb_update_sindexes. */
void rdb_update_single_sindex(
        const btree_store_t<rdb_protocol_t>::sindex_access_t *sindex,
        const rdb_modification_report_t *modification,
        transaction_t *txn,
        auto_drainer_t::lock_t) {
    // Note if you get this error it's likely that you've passed in a default
    // constructed mod_report. Don't do that.  Mod reports should always be passed
    // to a function as an output parameter before they're passed to this
    // function.
    guarantee(modification->primary_key.size() != 0);

    ql::map_wire_func_t mapping;
    vector_read_stream_t read_stream(&sindex->sindex.opaque_definition);
    int success = deserialize(&read_stream, &mapping);
    guarantee(success == ARCHIVE_SUCCESS, "Corrupted sindex description.");

    // TODO we just use a NULL environment here. People should not be able
    // to do anything that requires an environment like gets from other
    // tables etc. but we don't have a nice way to disallow those things so
    // for now we pass null and it will segfault if an illegal sindex
    // mapping is passed.
    cond_t non_interruptor;
    ql::env_t env(&non_interruptor);

    superblock_t *super_block = sindex->super_block.get();

    if (modification->info.deleted.first) {
        guarantee(!modification->info.deleted.second.empty());
        try {
            promise_t<superblock_t *> return_superblock_local;
            {
                counted_t<const ql::datum_t> deleted =
                    make_counted<ql::datum_t>(modification->info.deleted.first);

                counted_t<const ql::datum_t> index =
                    mapping.compile(&env)->call(deleted)->as_datum();

                store_key_t sindex_key(
                    index->print_secondary(modification->primary_key));

                keyvalue_location_t<rdb_value_t> kv_location;

                find_keyvalue_location_for_write(txn, super_block,
                                                 sindex_key.btree_key(),
                                                 &kv_location,
                                                 &sindex->btree->root_eviction_priority,
                                                 &sindex->btree->stats,
                                                 &return_superblock_local);

                if (kv_location.value.has()) {
                    kv_location_delete(&kv_location, sindex_key,
                                       sindex->btree, repli_timestamp_t::distant_past, txn, NULL);
                }
                // The keyvalue location gets destroyed here.
            }
            super_block = return_superblock_local.wait();
        } catch (const ql::base_exc_t &) {
            // Do nothing (it wasn't actually in the index).
        }
    }

    if (modification->info.added.first) {
        try {
            counted_t<const ql::datum_t> added =
                make_counted<ql::datum_t>(modification->info.added.first);

            counted_t<const ql::datum_t> index
                = mapping.compile(&env)->call(added)->as_datum();

            store_key_t sindex_key(index->print_secondary(modification->primary_key));

            keyvalue_location_t<rdb_value_t> kv_location;

            promise_t<superblock_t *> dummy;
            find_keyvalue_location_for_write(txn,
                                             super_block,
                                             sindex_key.btree_key(),
                                             &kv_location,
                                             &sindex->btree->root_eviction_priority,
                                             &sindex->btree->stats,
                                             &dummy);

            kv_location_set(&kv_location, sindex_key,
                            modification->info.added.second, sindex->btree,
                            repli_timestamp_t::distant_past, txn);
        } catch (const ql::base_exc_t &) {
            // Do nothing (we just drop the row from the index).
        }
    }
}

void rdb_update_sindexes(const sindex_access_vector_t &sindexes,
        const rdb_modification_report_t *modification,
        transaction_t *txn) {
    {
        auto_drainer_t drainer;

        for (sindex_access_vector_t::const_iterator it  = sindexes.begin();
                                                    it != sindexes.end();
                                                    ++it) {
            coro_t::spawn_sometime(boost::bind(
                        &rdb_update_single_sindex, &*it,
                        modification, txn, auto_drainer_t::lock_t(&drainer)));
        }
    }

    /* All of the sindex have been updated now it's time to actually clear the
     * deleted blob if it exists. */
    std::vector<char> ref_cpy(modification->info.deleted.second);
    if (modification->info.deleted.first) {
        guarantee(!modification->info.deleted.second.empty());

        rdb_value_deleter_t deleter;
        deleter.delete_value(txn, ref_cpy.data());
    }
}

void rdb_erase_range_sindexes(const sindex_access_vector_t &sindexes,
        const rdb_erase_range_report_t *erase_range,
        transaction_t *txn, signal_t *interruptor) {
    auto_drainer_t drainer;

    spawn_sindex_erase_ranges(&sindexes, erase_range->range_to_erase,
            txn, &drainer, auto_drainer_t::lock_t(&drainer),
            false, /* don't release the superblock */ interruptor);
}

class post_construct_traversal_helper_t : public btree_traversal_helper_t {
public:
    post_construct_traversal_helper_t(
            btree_store_t<rdb_protocol_t> *store,
            const std::set<uuid_u> &sindexes_to_post_construct,
            cond_t *interrupt_myself,
            signal_t *interruptor
            )
        : store_(store),
          sindexes_to_post_construct_(sindexes_to_post_construct),
          interrupt_myself_(interrupt_myself), interruptor_(interruptor)
    { }

    void process_a_leaf(transaction_t *txn, buf_lock_t *leaf_node_buf,
                        const btree_key_t *, const btree_key_t *,
                        signal_t *, int *) THROWS_ONLY(interrupted_exc_t) {
        write_token_pair_t token_pair;
        store_->new_write_token_pair(&token_pair);

        scoped_ptr_t<transaction_t> wtxn;
        btree_store_t<rdb_protocol_t>::sindex_access_vector_t sindexes;

        // If we get interrupted, post-construction will happen later, no need to
        //  guarantee that we touch the sindex tree now
        object_buffer_t<fifo_enforcer_sink_t::exit_write_t>::destruction_sentinel_t
            destroyer(&token_pair.sindex_write_token);

        try {
            scoped_ptr_t<real_superblock_t> superblock;

            // We want soft durability because having a partially constructed secondary index is
            // okay -- we wipe it and rebuild it, if it has not been marked completely
            // constructed.
            store_->acquire_superblock_for_write(
                rwi_write,
                repli_timestamp_t::distant_past,
                2,
                WRITE_DURABILITY_SOFT,
                &token_pair,
                &wtxn,
                &superblock,
                interruptor_);

            scoped_ptr_t<buf_lock_t> sindex_block;
            store_->acquire_sindex_block_for_write(
                &token_pair,
                wtxn.get(),
                &sindex_block,
                superblock->get_sindex_block_id(),
                interruptor_);

            store_->acquire_sindex_superblocks_for_write(
                    sindexes_to_post_construct_,
                    sindex_block.get(),
                    wtxn.get(),
                    &sindexes);

            if (sindexes.empty()) {
                interrupt_myself_->pulse_if_not_already_pulsed();
                return;
            }
        } catch (const interrupted_exc_t &e) {
            return;
        }

        const leaf_node_t *leaf_node = static_cast<const leaf_node_t *>(leaf_node_buf->get_data_read());

        for (auto it = leaf::begin(*leaf_node); it != leaf::end(*leaf_node); ++it) {
            /* Grab relevant values from the leaf node. */
            const btree_key_t *key = (*it).first;
            const void *value = (*it).second;
            guarantee(key);

            store_key_t pk(key);
            rdb_modification_report_t mod_report(pk);
            const rdb_value_t *rdb_value = static_cast<const rdb_value_t *>(value);
            block_size_t block_size = txn->get_cache()->get_block_size();
            mod_report.info.added = std::make_pair(get_data(rdb_value, txn),
                    std::vector<char>(rdb_value->value_ref(),
                        rdb_value->value_ref() + rdb_value->inline_size(block_size)));

            rdb_update_sindexes(sindexes, &mod_report, wtxn.get());
        }
    }

    void postprocess_internal_node(buf_lock_t *) { }

    void filter_interesting_children(UNUSED transaction_t *txn, ranged_block_ids_t *ids_source, interesting_children_callback_t *cb) {
        for (int i = 0, e = ids_source->num_block_ids(); i < e; ++i) {
            cb->receive_interesting_child(i);
        }
        cb->no_more_interesting_children();
    }

    access_t btree_superblock_mode() { return rwi_read; }
    access_t btree_node_mode() { return rwi_read; }

    btree_store_t<rdb_protocol_t> *store_;
    const std::set<uuid_u> &sindexes_to_post_construct_;
    cond_t *interrupt_myself_;
    signal_t *interruptor_;
};

void post_construct_secondary_indexes(
        btree_store_t<rdb_protocol_t> *store,
        const std::set<uuid_u> &sindexes_to_post_construct,
        signal_t *interruptor)
    THROWS_ONLY(interrupted_exc_t) {
    cond_t local_interruptor;

    wait_any_t wait_any(&local_interruptor, interruptor);

    post_construct_traversal_helper_t helper(store,
            sindexes_to_post_construct, &local_interruptor, interruptor);

    object_buffer_t<fifo_enforcer_sink_t::exit_read_t> read_token;
    store->new_read_token(&read_token);

    scoped_ptr_t<transaction_t> txn;
    scoped_ptr_t<real_superblock_t> superblock;

    store->acquire_superblock_for_read(
        rwi_read,
        &read_token,
        &txn,
        &superblock,
        interruptor,
        true /* USE_SNAPSHOT */);

    btree_parallel_traversal(txn.get(), superblock.get(),
            store->btree.get(), &helper, &wait_any);
}<|MERGE_RESOLUTION|>--- conflicted
+++ resolved
@@ -59,26 +59,6 @@
 
 block_size_t value_sizer_t<rdb_value_t>::block_size() const { return block_size_; }
 
-<<<<<<< HEAD
-boost::shared_ptr<scoped_cJSON_t> get_data(const rdb_value_t *value,
-                                           transaction_t *txn) {
-    rdb_blob_wrapper_t blob(txn->get_cache()->get_block_size(),
-                const_cast<rdb_value_t *>(value)->value_ref(), blob::btree_maxreflen);
-
-    boost::shared_ptr<scoped_cJSON_t> data;
-
-    blob_acq_t acq_group;
-    buffer_group_t buffer_group;
-    blob.expose_all(txn, rwi_read, &buffer_group, &acq_group);
-    buffer_group_read_stream_t read_stream(const_view(&buffer_group));
-    int res = deserialize(&read_stream, &data);
-    guarantee_err(res == 0, "corruption detected... this should probably be an exception\n");
-
-    return data;
-}
-
-=======
->>>>>>> c507ba70
 bool btree_value_fits(block_size_t bs, int data_length, const rdb_value_t *value) {
     return blob::ref_fits(bs, data_length, value->value_ref(), blob::btree_maxreflen);
 }
@@ -105,7 +85,7 @@
 
         block_size_t block_size = txn->get_cache()->get_block_size();
         mod_info_out->deleted.second.assign(kv_location->value->value_ref(),
-            kv_location->value->value_ref() + 
+            kv_location->value->value_ref() +
                 kv_location->value->inline_size(block_size));
     }
 
@@ -118,8 +98,8 @@
                      boost::shared_ptr<scoped_cJSON_t> data,
                      btree_slice_t *slice, repli_timestamp_t timestamp, transaction_t *txn,
                      rdb_modification_info_t *mod_info_out) {
-    scoped_malloc_t<rdb_value_t> new_value(MAX_RDB_VALUE_SIZE);
-    bzero(new_value.get(), MAX_RDB_VALUE_SIZE);
+    scoped_malloc_t<rdb_value_t> new_value(blob::btree_maxreflen);
+    bzero(new_value.get(), blob::btree_maxreflen);
 
     // TODO unnecessary copies they must go away.
     write_message_t wm;
@@ -138,7 +118,7 @@
     block_size_t block_size = txn->get_cache()->get_block_size();
     if (mod_info_out) {
         guarantee(mod_info_out->added.second.empty());
-        mod_info_out->added.second.assign(new_value->value_ref(), 
+        mod_info_out->added.second.assign(new_value->value_ref(),
             new_value->value_ref() + new_value->inline_size(block_size));
     }
 
