--- conflicted
+++ resolved
@@ -27,7 +27,7 @@
 
     try {
         query_language::check_query_type(*q, &type_environment, &is_deterministic, root_backtrace);
-    } catch (query_language::meaningless_query_exc_t &e) {
+    } catch (query_language::broken_client_exc_t &e) {
         res.set_status_code(Response::BROKEN_CLIENT);
         res.set_error_message(e.message);
         return res;
@@ -52,16 +52,6 @@
             put_backtrace(e.backtrace, &res);
         }
     }
-<<<<<<< HEAD
-=======
-    // js_runner shouldn't survive the end of query execution (really we'd like
-    // a scoped_ptr_t)
-    guarantee(js_runner.unique());
-    if (js_runner->connected()) {
-        // Clean shutdown.
-        js_runner->finish();
-    }
->>>>>>> 15197a66
 
     return res;
 }