--- conflicted
+++ resolved
@@ -128,15 +128,10 @@
         /* Add a sorting to the table if we're doing indexed sorting. */
         if (counted_t<val_t> index = optarg("index")) {
             rcheck(tbl.has(), base_exc_t::GENERIC,
-<<<<<<< HEAD
-                   "Indexed order_by can only be performed on a SELECTION.");
-            sorting_t sorting = sorting_t::UNORDERED;
-=======
                    "Indexed order_by can only be performed on a TABLE.");
             rcheck(!seq.has(), base_exc_t::GENERIC,
                    "Indexed order_by can only be performed on a TABLE.");
-            sorting_t sorting = UNORDERED;
->>>>>>> bbfa557b
+            sorting_t sorting = sorting_t::UNORDERED;
             for (int i = 0; i < get_src()->optargs_size(); ++i) {
                 if (get_src()->optargs(i).key() == "index") {
                     if (get_src()->optargs(i).val().type() == Term::DESC) {
@@ -146,11 +141,7 @@
                     }
                 }
             }
-<<<<<<< HEAD
             r_sanity_check(sorting != sorting_t::UNORDERED);
-            seq = tbl->get_sorted(index->as_str(), sorting, backtrace());
-=======
-            r_sanity_check(sorting != UNORDERED);
             tbl->add_sorting(index->as_str(), sorting, this);
         }
 
@@ -158,7 +149,6 @@
          * */
         if (!seq.has()) {
             seq = tbl->as_datum_stream(backtrace());
->>>>>>> bbfa557b
         }
 
         if (!comparisons.empty()) {
