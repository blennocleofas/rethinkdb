#ifndef RDB_PROTOCOL_BTREE_HPP_
#define RDB_PROTOCOL_BTREE_HPP_

#include <string>
#include <utility>
#include <vector>

#include "backfill_progress.hpp"
#include "rdb_protocol/protocol.hpp"

typedef rdb_protocol_t::read_t read_t;
typedef rdb_protocol_t::read_response_t read_response_t;

typedef rdb_protocol_t::point_read_t point_read_t;
typedef rdb_protocol_t::point_read_response_t point_read_response_t;

typedef rdb_protocol_t::rget_read_t rget_read_t;
typedef rdb_protocol_t::rget_read_response_t rget_read_response_t;

typedef rdb_protocol_t::write_t write_t;
typedef rdb_protocol_t::write_response_t write_response_t;

typedef rdb_protocol_t::point_write_t point_write_t;
typedef rdb_protocol_t::point_write_response_t point_write_response_t;

typedef rdb_protocol_t::point_delete_t point_delete_t;
typedef rdb_protocol_t::point_delete_response_t point_delete_response_t;

<<<<<<< HEAD
static const size_t rget_max_chunk_size = MEGABYTE;

namespace query_language {
    class runtime_environment_t;
} //namespace query_language 

struct rdb_value_t {
    char contents[];

public:
    int inline_size(block_size_t bs) const {
        return blob::ref_size(bs, contents, blob::btree_maxreflen);
    }

    int64_t value_size() const {
        return blob::value_size(contents, blob::btree_maxreflen);
    }
=======
class parallel_traversal_progress_t;
>>>>>>> f58dcd2f

static const size_t rget_max_chunk_size = MEGABYTE;

struct rdb_value_t;

bool btree_value_fits(block_size_t bs, int data_length, const rdb_value_t *value);

template <>
class value_sizer_t<rdb_value_t> : public value_sizer_t<void> {
public:
    explicit value_sizer_t<rdb_value_t>(block_size_t bs);

    static const rdb_value_t *as_rdb(const void *p);

    int size(const void *value) const;

    bool fits(const void *value, int length_available) const;

    bool deep_fsck(block_getter_t *getter, const void *value, int length_available, std::string *msg_out) const;
    int max_possible_size() const;

    static block_magic_t leaf_magic();

    block_magic_t btree_leaf_magic() const;

    block_size_t block_size() const;

private:
    // The block size.  It's convenient for leaf node code and for
    // some subclasses, too.
    block_size_t block_size_;

    DISABLE_COPYING(value_sizer_t<rdb_value_t>);
};

point_read_response_t rdb_get(const store_key_t &key, btree_slice_t *slice, transaction_t *txn, superblock_t *superblock);

point_write_response_t rdb_set(const store_key_t &key, boost::shared_ptr<scoped_cJSON_t> data,
                       btree_slice_t *slice, repli_timestamp_t timestamp,
                       transaction_t *txn, superblock_t *superblock);


class rdb_backfill_callback_t {
public:
    virtual void on_delete_range(const key_range_t &range) = 0;
    virtual void on_deletion(const btree_key_t *key, repli_timestamp_t recency) = 0;
    virtual void on_keyvalue(const rdb_protocol_details::backfill_atom_t& atom) = 0;
protected:
    virtual ~rdb_backfill_callback_t() { }
};


void rdb_backfill(btree_slice_t *slice, const key_range_t& key_range,
        repli_timestamp_t since_when, rdb_backfill_callback_t *callback,
        transaction_t *txn, superblock_t *superblock,
        parallel_traversal_progress_t *p, signal_t *interruptor)
        THROWS_ONLY(interrupted_exc_t);


point_delete_response_t rdb_delete(const store_key_t &key, btree_slice_t *slice, repli_timestamp_t timestamp, transaction_t *txn, superblock_t *superblock);

void rdb_erase_range(btree_slice_t *slice, key_tester_t *tester,
                                 const key_range_t &keys,
                                 transaction_t *txn, superblock_t *superblock);

/* RGETS */
size_t estimate_rget_response_size(const boost::shared_ptr<scoped_cJSON_t> &json);

struct rget_response_t {
    std::vector<std::pair<store_key_t, boost::shared_ptr<scoped_cJSON_t> > > pairs;
    bool truncated;
};

rget_read_response_t rdb_rget_slice(btree_slice_t *slice, const key_range_t &range,
                               int maximum, transaction_t *txn, superblock_t *superblock,
                               query_language::runtime_environment_t *env, const rdb_protocol_details::transform_t &transform,
                               boost::optional<rdb_protocol_details::terminal_t> terminal);

#endif /* RDB_PROTOCOL_BTREE_HPP_ */<|MERGE_RESOLUTION|>--- conflicted
+++ resolved
@@ -26,27 +26,11 @@
 typedef rdb_protocol_t::point_delete_t point_delete_t;
 typedef rdb_protocol_t::point_delete_response_t point_delete_response_t;
 
-<<<<<<< HEAD
-static const size_t rget_max_chunk_size = MEGABYTE;
-
 namespace query_language {
     class runtime_environment_t;
 } //namespace query_language 
 
-struct rdb_value_t {
-    char contents[];
-
-public:
-    int inline_size(block_size_t bs) const {
-        return blob::ref_size(bs, contents, blob::btree_maxreflen);
-    }
-
-    int64_t value_size() const {
-        return blob::value_size(contents, blob::btree_maxreflen);
-    }
-=======
 class parallel_traversal_progress_t;
->>>>>>> f58dcd2f
 
 static const size_t rget_max_chunk_size = MEGABYTE;
 
