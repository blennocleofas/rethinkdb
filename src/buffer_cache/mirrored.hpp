--- conflicted
+++ resolved
@@ -93,14 +93,6 @@
     block_id_t get_block_id() const { return block_id; }
     
     void set_dirty() { writeback_buf.set_dirty(); }
-<<<<<<< HEAD
-    
-#ifndef NDEBUG
-    // Prints debugging information designed to resolve deadlocks.
-    void deadlock_debug();
-#endif
-=======
->>>>>>> 15ef02e5
 };
 
 
