--- conflicted
+++ resolved
@@ -428,11 +428,7 @@
     pm_transactions_active("transactions_active", secs_to_ticks(1)),
     pm_transactions_committing("transactions_committing", secs_to_ticks(1));
 
-<<<<<<< HEAD
-mc_transaction_t::mc_transaction_t(cache_t *cache, access_t access, repli_timestamp _recency_timestamp)
-=======
-mc_transaction_t::mc_transaction_t(cache_t *cache, access_t access, int expected_change_count)
->>>>>>> 58d5eaf2
+mc_transaction_t::mc_transaction_t(cache_t *cache, access_t access, int expected_change_count, repli_timestamp _recency_timestamp)
     : cache(cache),
       expected_change_count(expected_change_count),
       access(access),
@@ -661,20 +657,13 @@
     return serializer->get_block_size();
 }
 
-<<<<<<< HEAD
-mc_transaction_t *mc_cache_t::begin_transaction(access_t access, transaction_begin_callback_t *callback, repli_timestamp recency_timestamp) {
+mc_transaction_t *mc_cache_t::begin_transaction(access_t access, int expected_change_count, repli_timestamp recency_timestamp, transaction_begin_callback_t *callback) {
     assert_thread();
     rassert(!shutting_down);
 
-    transaction_t *txn = new transaction_t(this, access, recency_timestamp);
-=======
-mc_transaction_t *mc_cache_t::begin_transaction(access_t access, int expected_change_count, transaction_begin_callback_t *callback) {
-    assert_thread();
-    rassert(!shutting_down);
     rassert(access == rwi_write || expected_change_count == 0);
-    
-    transaction_t *txn = new transaction_t(this, access, expected_change_count);
->>>>>>> 58d5eaf2
+
+    transaction_t *txn = new transaction_t(this, access, expected_change_count, recency_timestamp);
     num_live_transactions++;
     if (writeback.begin_transaction(txn, callback)) {
         pm_transactions_starting.end(&txn->start_time);
