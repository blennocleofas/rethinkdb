#include "btree/rget.hpp"

#include "errors.hpp"
#include <boost/bind.hpp>
#include <boost/make_shared.hpp>

#include "btree/btree_data_provider.hpp"
#include "btree/iteration.hpp"
#include "containers/iterators.hpp"
#include "arch/runtime/runtime.hpp"

/*
 * Possible rget designs:
 * 1. Depth-first search through the B-tree, then iterating through leaves (and maintaining a stack
 *    with some data to be able to backtrack).
 * 2. Breadth-first search, by maintaining a queue of blocks and releasing the lock on the block
 *    when we extracted the IDs of its children.
 * 3. Hybrid of 1 and 2: maintain a deque and use it as a queue, like in 2, thus releasing the locks
 *    for the top of the B-tree quickly, however when the deque reaches some size, start using it as
 *    a stack in depth-first search (but not quite in a usual way; see the note below).
 *
 * Problems of 1: we have to lock the whole path from the root down to the current node, which works
 * fine with small rgets (when max_results is low), but causes unnecessary amounts of locking (and
 * probably copy-on-writes, once we implement them).
 *
 * Problem of 2: while it doesn't hold unnecessary locks to the top (close to root) levels of the
 * B-tree, it may try to lock too much at once if the rget query effectively spans too many blocks
 * (e.g. when we try to rget the whole database).
 *
 * Hybrid approach seems to be the best choice here, because we hold the locks as low (far from the
 * root) in the tree as possible, while minimizing their number by doing a depth-first search from
 * some level.
 *
 * Note (on hybrid implementation):
 * If the deque approach is used, it is important to note that all the nodes in the current level
 * are in a reversed order when we decide to switch to popping from the stack:
 *
 *      P       Lets assume that we have node P in our deque, P is locked: [P]
 *    /   \     We remove P from the deque, lock its children, and push them back to the deque: [A, B]
 *   A     B    Now we can release the P lock.
 *  /|\   /.\   Next, we remove A, lock its children, and push them back to the deque: [B, c, d, e]
 * c d e .....  We release the A lock.
 * ..... ......
 *              At this point we decide that we need to do a depth-first search (to limit the number
 * of locked nodes), and start to use deque as a stack. However since we want
 * an inorder traversal, not the reversed inorder, we can't pop from the end of
 * the deque, we need to pop node 'c' instead of 'e', then (once we're done
 * with its depth-first search) do 'd', and then do 'e'.
 *
 * There are several possible approaches, one of them is putting markers in the deque in
 * between the nodes of different B-tree levels, another (probably a better one) is maintaining a
 * deque of deques, where the inner deques contain the nodes from the current B-tree level.
 *
 *
 * Currently the DFS design is implemented, since it's the simplest solution, also it is a good
 * fit for small rgets (the most popular use-case).
 *
 *
 * Most of the implementation now resides in btree/iteration.{hpp,cc}.
 * Actual merging of the slice iterators is done in server/key_value_store.cc.
 */

bool is_not_expired(key_value_pair_t<memcached_value_t>& pair) {
    const memcached_value_t *value = reinterpret_cast<const memcached_value_t *>(pair.value.get());
    return !value->expired();
}

key_with_data_buffer_t pair_to_key_with_data_buffer(transaction_t *txn, key_value_pair_t<memcached_value_t>& pair) {
    on_thread_t th(txn->home_thread());
    boost::intrusive_ptr<data_buffer_t> data_provider(value_to_data_buffer(reinterpret_cast<memcached_value_t *>(pair.value.get()), txn));
    return key_with_data_buffer_t(pair.key, reinterpret_cast<memcached_value_t *>(pair.value.get())->mcflags(), data_provider);
}

template <class T>
struct transaction_holding_iterator_t : public one_way_iterator_t<T> {
    transaction_holding_iterator_t(boost::scoped_ptr<transaction_t>& txn, one_way_iterator_t<T> *ownee)
        : txn_(), ownee_(ownee) {
        txn_.swap(txn);
    }

    ~transaction_holding_iterator_t() {
        delete ownee_;

        on_thread_t th(txn_->home_thread());
        txn_.reset();
    }

    typename boost::optional<T> next() {
        return ownee_->next();
    }

    void prefetch() {
        ownee_->prefetch();
    }

private:
    boost::scoped_ptr<transaction_t> txn_;
    one_way_iterator_t<T> *ownee_;

    DISABLE_COPYING(transaction_holding_iterator_t);
};

<<<<<<< HEAD
rget_result_t btree_rget_slice(btree_slice_t *slice, rget_bound_mode_t left_mode, const store_key_t &left_key, rget_bound_mode_t right_mode, const store_key_t &right_key, order_token_t token) {
    // Get the superblock of the slice
    slice->assert_thread();

    boost::scoped_ptr<transaction_t> txn;
    got_superblock_t superblock;
    get_btree_superblock_for_reading(slice, rwi_read, token, true, &superblock, txn);
=======
rget_result_t btree_rget_slice(btree_slice_t *slice, sequence_group_t *seq_group, rget_bound_mode_t left_mode, const store_key_t &left_key, rget_bound_mode_t right_mode, const store_key_t &right_key, order_token_t token) {
    slice->pre_begin_transaction_sink_.check_out(token);
    UNUSED order_token_t begin_transaction_token = slice->pre_begin_transaction_read_mode_source_.check_in(token.tag() + "+begin_transaction_token").with_read_mode();

    transaction_t *transaction = new transaction_t(slice->cache(), seq_group, rwi_read, 0, repli_timestamp_t::distant_past);
    boost::scoped_ptr<transaction_t> txn(transaction);
>>>>>>> 2a5908f2

    return btree_rget_slice(slice, left_mode, left_key, right_mode, right_key, txn, superblock);
}

rget_result_t btree_rget_slice(btree_slice_t *slice, rget_bound_mode_t left_mode, const store_key_t &left_key, rget_bound_mode_t right_mode, const store_key_t &right_key,
    boost::scoped_ptr<transaction_t>& txn, got_superblock_t& superblock) {

<<<<<<< HEAD
    boost::shared_ptr<value_sizer_t<memcached_value_t> > sizer = boost::make_shared<memcached_value_sizer_t>(txn->get_cache()->get_block_size());
=======
    // Get the superblock of the slice
    slice->assert_thread();
    buf_lock_t sb_buf(transaction, SUPERBLOCK_ID, rwi_read);
    sb_buf->set_eviction_priority(ZERO_EVICTION_PRIORITY);
    boost::scoped_ptr<superblock_t> superblock(new real_superblock_t(sb_buf));
>>>>>>> 2a5908f2

    return boost::shared_ptr<one_way_iterator_t<key_with_data_buffer_t> >(
       new transaction_holding_iterator_t<key_with_data_buffer_t>(txn,
            new transform_iterator_t<key_value_pair_t<memcached_value_t>, key_with_data_buffer_t>(
                boost::bind(pair_to_key_with_data_buffer, txn.get(), _1),
                new filter_iterator_t<key_value_pair_t<memcached_value_t> >(
                    is_not_expired,
                    new slice_keys_iterator_t<memcached_value_t>(sizer, txn.get(), superblock.sb, slice->home_thread(), left_mode, left_key, right_mode, right_key)))));
}<|MERGE_RESOLUTION|>--- conflicted
+++ resolved
@@ -100,22 +100,13 @@
     DISABLE_COPYING(transaction_holding_iterator_t);
 };
 
-<<<<<<< HEAD
-rget_result_t btree_rget_slice(btree_slice_t *slice, rget_bound_mode_t left_mode, const store_key_t &left_key, rget_bound_mode_t right_mode, const store_key_t &right_key, order_token_t token) {
+rget_result_t btree_rget_slice(btree_slice_t *slice, sequence_group_t *seq_group, rget_bound_mode_t left_mode, const store_key_t &left_key, rget_bound_mode_t right_mode, const store_key_t &right_key, order_token_t token) {
     // Get the superblock of the slice
     slice->assert_thread();
 
     boost::scoped_ptr<transaction_t> txn;
     got_superblock_t superblock;
-    get_btree_superblock_for_reading(slice, rwi_read, token, true, &superblock, txn);
-=======
-rget_result_t btree_rget_slice(btree_slice_t *slice, sequence_group_t *seq_group, rget_bound_mode_t left_mode, const store_key_t &left_key, rget_bound_mode_t right_mode, const store_key_t &right_key, order_token_t token) {
-    slice->pre_begin_transaction_sink_.check_out(token);
-    UNUSED order_token_t begin_transaction_token = slice->pre_begin_transaction_read_mode_source_.check_in(token.tag() + "+begin_transaction_token").with_read_mode();
-
-    transaction_t *transaction = new transaction_t(slice->cache(), seq_group, rwi_read, 0, repli_timestamp_t::distant_past);
-    boost::scoped_ptr<transaction_t> txn(transaction);
->>>>>>> 2a5908f2
+    get_btree_superblock_for_reading(slice, seq_group, rwi_read, token, true, &superblock, txn);
 
     return btree_rget_slice(slice, left_mode, left_key, right_mode, right_key, txn, superblock);
 }
@@ -123,15 +114,7 @@
 rget_result_t btree_rget_slice(btree_slice_t *slice, rget_bound_mode_t left_mode, const store_key_t &left_key, rget_bound_mode_t right_mode, const store_key_t &right_key,
     boost::scoped_ptr<transaction_t>& txn, got_superblock_t& superblock) {
 
-<<<<<<< HEAD
     boost::shared_ptr<value_sizer_t<memcached_value_t> > sizer = boost::make_shared<memcached_value_sizer_t>(txn->get_cache()->get_block_size());
-=======
-    // Get the superblock of the slice
-    slice->assert_thread();
-    buf_lock_t sb_buf(transaction, SUPERBLOCK_ID, rwi_read);
-    sb_buf->set_eviction_priority(ZERO_EVICTION_PRIORITY);
-    boost::scoped_ptr<superblock_t> superblock(new real_superblock_t(sb_buf));
->>>>>>> 2a5908f2
 
     return boost::shared_ptr<one_way_iterator_t<key_with_data_buffer_t> >(
        new transaction_holding_iterator_t<key_with_data_buffer_t>(txn,
