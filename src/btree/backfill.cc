--- conflicted
+++ resolved
@@ -15,12 +15,8 @@
 #include "btree/slice.hpp"
 
 struct backfill_traversal_helper_t : public btree_traversal_helper_t, public home_thread_mixin_t {
-<<<<<<< HEAD
-    void process_a_leaf(transaction_t *txn, buf_t *leaf_node_buf, const btree_key_t *left_exclusive_or_null, const btree_key_t *right_inclusive_or_null) {
-=======
 
     void process_a_leaf(transaction_t *txn, buf_lock_t *leaf_node_buf, const btree_key_t *left_exclusive_or_null, const btree_key_t *right_inclusive_or_null) {
->>>>>>> 1a46ff01
         assert_thread();
         const leaf_node_t *data = reinterpret_cast<const leaf_node_t *>(leaf_node_buf->get_data_read());
 
