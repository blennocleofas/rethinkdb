#include "btree/backfill.hpp"

#include <algorithm>

#include "errors.hpp"
#include <boost/bind.hpp>

#include "arch/runtime/runtime.hpp"
#include "buffer_cache/buffer_cache.hpp"
#include "btree/btree_data_provider.hpp"
#include "btree/node.hpp"
#include "btree/internal_node.hpp"
#include "btree/leaf_node.hpp"
#include "btree/parallel_traversal.hpp"
#include "btree/slice.hpp"


struct backfill_traversal_helper_t : public btree_traversal_helper_t, public home_thread_mixin_t {

    void process_a_leaf(transaction_t *txn, buf_t *leaf_node_buf, const btree_key_t *left_exclusive_or_null, const btree_key_t *right_inclusive_or_null) {
        assert_thread();
        const leaf_node_t *data = reinterpret_cast<const leaf_node_t *>(leaf_node_buf->get_data_read());

        struct : public leaf::entry_reception_callback_t<void> {
            void lost_deletions() {
                cb->on_delete_range(left_exclusive_or_null, right_inclusive_or_null);
            }

            void deletion(const btree_key_t *k, repli_timestamp_t tstamp) {
                cb->on_deletion(k, tstamp);
            }

            void key_value(const btree_key_t *k, const void *value, repli_timestamp_t tstamp) {
                cb->on_pair(txn, tstamp, k, value);
            }

            agnostic_backfill_callback_t *cb;
            transaction_t *txn;
            const btree_key_t *left_exclusive_or_null;
            const btree_key_t *right_inclusive_or_null;
        } x;
        x.cb = callback_;
        x.txn = txn;
        x.left_exclusive_or_null = left_exclusive_or_null;
        x.right_inclusive_or_null = right_inclusive_or_null;

        leaf::dump_entries_since_time(sizer_, data, since_when_, maximum_possible_timestamp_, &x);
    }

    void postprocess_internal_node(UNUSED buf_t *internal_node_buf) {
        assert_thread();
        // do nothing
    }
    void postprocess_btree_superblock(UNUSED buf_t *superblock_buf) {
        assert_thread();
        // do nothing
    }

    access_t btree_superblock_mode() { return rwi_read; }
    access_t btree_node_mode() { return rwi_read; }

    struct annoying_t : public get_subtree_recencies_callback_t {
        interesting_children_callback_t *cb;
        boost::scoped_array<block_id_t> block_ids;
        ranged_block_ids_t *ids_source;
        boost::scoped_array<repli_timestamp_t> recencies;
        const key_range_t *key_range;
        repli_timestamp_t since_when;
        cond_t *done_cond;

        void got_subtree_recencies() {
            coro_t::spawn(boost::bind(&annoying_t::do_got_subtree_recencies, this));
        }

        void do_got_subtree_recencies() {
            rassert(coro_t::self());

            for (int i = 0, e = ids_source->num_block_ids(); i < e; ++i) {
                if (block_ids[i] != NULL_BLOCK_ID && recencies[i].time >= since_when.time) {
                    cb->receive_interesting_child(i);
                }
            }

            interesting_children_callback_t *local_cb = cb;
            cond_t *local_done_cond = done_cond;
            delete this;
            local_cb->no_more_interesting_children();
            local_done_cond->pulse();
        }
    };

    void filter_interesting_children(transaction_t *txn, ranged_block_ids_t *ids_source, interesting_children_callback_t *cb) {
        assert_thread();
        annoying_t *fsm = new annoying_t;
        int num_block_ids = ids_source->num_block_ids();
        fsm->block_ids.reset(new block_id_t[num_block_ids]);
        for (int i = 0; i < num_block_ids; ++i) {
            const btree_key_t *left, *right;
            block_id_t id;
            ids_source->get_block_id_and_bounding_interval(i, &id, &left, &right);
            if (overlaps(left, right, key_range_->left, key_range_->right)) {
                fsm->block_ids[i] = id;
            } else {
                fsm->block_ids[i] = NULL_BLOCK_ID;
            }
        }

        cond_t done_cond;
        fsm->cb = cb;
        fsm->ids_source = ids_source;
        fsm->key_range = key_range_;
        fsm->since_when = since_when_;
        fsm->recencies.reset(new repli_timestamp_t[num_block_ids]);
        fsm->done_cond = &done_cond;

        txn->get_subtree_recencies(fsm->block_ids.get(), num_block_ids, fsm->recencies.get(), fsm);
        done_cond.wait();
    }

    // Checks if (x_left, x_right] intersects [y_left, y_right).  If
    // it returns false, the intersection may be non-empty.
    static bool overlaps(const btree_key_t *x_left, const btree_key_t *x_right,
                         const store_key_t& y_left, const key_range_t::right_bound_t& y_right) {
        // Does (x_left, x_right] intersects [y_left, y_right)?

        // For real numbers, if x_left < y_right and x_right >=
        // y_left, we have overlap.  However, for integers, consider
        // the case where x_left + 1 == y_right.  Then we don't have
        // overlap.  Our keys are like integers.

        if (!(x_right == NULL || sized_strcmp(y_left.contents, y_left.size, x_right->contents, x_right->size) <= 0)) {
            return false;
        }

<<<<<<< HEAD
        if (x_left == NULL || y_right.unbounded) {
            return true;
        } else {
            store_key_t x_left_copy(x_left->size, x_left->contents);
            if (!x_left_copy.increment()) {
                return false;
            }
=======
void btree_backfill(btree_slice_t *slice, sequence_group_t *seq_group, repli_timestamp since_when, boost::shared_ptr<cache_account_t> backfill_account, backfill_callback_t *callback, order_token_t token) {
    {
        rassert(coro_t::self());
>>>>>>> 18181159

            // Now it's [x_left_copy, x_right] intersecting [y_left, y_right).
            return sized_strcmp(x_left_copy.contents, x_left_copy.size, y_right.key.contents, y_right.key.size) < 0;
        }
    }


    agnostic_backfill_callback_t *callback_;
    repli_timestamp_t since_when_;
    repli_timestamp_t maximum_possible_timestamp_;
    value_sizer_t<void> *sizer_;
    const key_range_t *key_range_;

    backfill_traversal_helper_t(agnostic_backfill_callback_t *callback, repli_timestamp_t since_when,
                                repli_timestamp_t maximum_possible_timestamp,
                                value_sizer_t<void> *sizer, const key_range_t *key_range)
        : callback_(callback), since_when_(since_when), maximum_possible_timestamp_(maximum_possible_timestamp),
          sizer_(sizer), key_range_(key_range) { }
};


<<<<<<< HEAD
void do_agnostic_btree_backfill(value_sizer_t<void> *sizer, btree_slice_t *slice, const key_range_t *key_range, repli_timestamp_t since_when, repli_timestamp_t maximum_possible_timestamp, const boost::shared_ptr<cache_account_t>& backfill_account, agnostic_backfill_callback_t *callback, order_token_t token) {
    rassert(coro_t::self());
=======
        boost::shared_ptr<transactor_t> txor = boost::make_shared<transactor_t>(slice->cache(), seq_group, rwi_read_sync);
>>>>>>> 18181159

    backfill_traversal_helper_t helper(callback, since_when, maximum_possible_timestamp, sizer, key_range);

    slice->pre_begin_transaction_sink_.check_out(token);
    // TODO: Why are we using a write_mode source here?  There must be a reason...
    order_token_t begin_transaction_token = slice->pre_begin_transaction_write_mode_source_.check_in(token.tag() + "+begin_transaction_token").with_read_mode();

    transaction_t txn(slice->cache(), rwi_read_sync);

    txn.set_token(slice->post_begin_transaction_checkpoint_.check_through(begin_transaction_token));

#ifndef NDEBUG
    boost::scoped_ptr<assert_no_coro_waiting_t> no_coro_waiting(new assert_no_coro_waiting_t(__FILE__, __LINE__));
#endif

    txn.set_account(backfill_account);
    txn.snapshot();

#ifndef NDEBUG
    no_coro_waiting.reset();
#endif

    btree_parallel_traversal(&txn, slice, &helper);
}



class agnostic_memcached_backfill_callback_t : public agnostic_backfill_callback_t {
public:
    explicit agnostic_memcached_backfill_callback_t(backfill_callback_t *cb) : cb_(cb) { }

    void on_delete_range(const btree_key_t *low, const btree_key_t *high) {
        cb_->on_delete_range(low, high);
    }

    void on_deletion(const btree_key_t *key, repli_timestamp_t recency) {
        cb_->on_deletion(key, recency);
    }

    void on_pair(transaction_t *txn, repli_timestamp_t recency, const btree_key_t *key, const void *val) {
        const memcached_value_t *value = static_cast<const memcached_value_t *>(val);
        boost::intrusive_ptr<data_buffer_t> data_provider = value_to_data_buffer(value, txn);
        backfill_atom_t atom;
        atom.key.assign(key->size, key->contents);
        atom.value = data_provider;
        atom.flags = value->mcflags();
        atom.exptime = value->exptime();
        atom.recency = recency;
        atom.cas_or_zero = value->has_cas() ? value->cas() : 0;
        cb_->on_keyvalue(atom);
    }

    backfill_callback_t *cb_;
};


void btree_backfill(btree_slice_t *slice, repli_timestamp_t since_when, repli_timestamp_t maximum_possible_timestamp, const boost::shared_ptr<cache_account_t>& backfill_account, backfill_callback_t *callback, order_token_t token) {
    agnostic_memcached_backfill_callback_t agnostic_cb(callback);

    value_sizer_t<memcached_value_t> sizer(slice->cache()->get_block_size());
    store_key_t k;
    key_range_t range(key_range_t::none, k, key_range_t::none, k);
    do_agnostic_btree_backfill(&sizer, slice, &range, since_when, maximum_possible_timestamp, backfill_account, &agnostic_cb, token);
}<|MERGE_RESOLUTION|>--- conflicted
+++ resolved
@@ -132,7 +132,6 @@
             return false;
         }
 
-<<<<<<< HEAD
         if (x_left == NULL || y_right.unbounded) {
             return true;
         } else {
@@ -140,11 +139,6 @@
             if (!x_left_copy.increment()) {
                 return false;
             }
-=======
-void btree_backfill(btree_slice_t *slice, sequence_group_t *seq_group, repli_timestamp since_when, boost::shared_ptr<cache_account_t> backfill_account, backfill_callback_t *callback, order_token_t token) {
-    {
-        rassert(coro_t::self());
->>>>>>> 18181159
 
             // Now it's [x_left_copy, x_right] intersecting [y_left, y_right).
             return sized_strcmp(x_left_copy.contents, x_left_copy.size, y_right.key.contents, y_right.key.size) < 0;
@@ -166,12 +160,8 @@
 };
 
 
-<<<<<<< HEAD
-void do_agnostic_btree_backfill(value_sizer_t<void> *sizer, btree_slice_t *slice, const key_range_t *key_range, repli_timestamp_t since_when, repli_timestamp_t maximum_possible_timestamp, const boost::shared_ptr<cache_account_t>& backfill_account, agnostic_backfill_callback_t *callback, order_token_t token) {
+void do_agnostic_btree_backfill(value_sizer_t<void> *sizer, btree_slice_t *slice, sequence_group_t *seq_group, const key_range_t *key_range, repli_timestamp_t since_when, repli_timestamp_t maximum_possible_timestamp, const boost::shared_ptr<cache_account_t>& backfill_account, agnostic_backfill_callback_t *callback, order_token_t token) {
     rassert(coro_t::self());
-=======
-        boost::shared_ptr<transactor_t> txor = boost::make_shared<transactor_t>(slice->cache(), seq_group, rwi_read_sync);
->>>>>>> 18181159
 
     backfill_traversal_helper_t helper(callback, since_when, maximum_possible_timestamp, sizer, key_range);
 
@@ -179,7 +169,7 @@
     // TODO: Why are we using a write_mode source here?  There must be a reason...
     order_token_t begin_transaction_token = slice->pre_begin_transaction_write_mode_source_.check_in(token.tag() + "+begin_transaction_token").with_read_mode();
 
-    transaction_t txn(slice->cache(), rwi_read_sync);
+    transaction_t txn(slice->cache(), seq_group, rwi_read_sync);
 
     txn.set_token(slice->post_begin_transaction_checkpoint_.check_through(begin_transaction_token));
 
@@ -228,11 +218,11 @@
 };
 
 
-void btree_backfill(btree_slice_t *slice, repli_timestamp_t since_when, repli_timestamp_t maximum_possible_timestamp, const boost::shared_ptr<cache_account_t>& backfill_account, backfill_callback_t *callback, order_token_t token) {
+void btree_backfill(btree_slice_t *slice, sequence_group_t *seq_group, repli_timestamp_t since_when, repli_timestamp_t maximum_possible_timestamp, const boost::shared_ptr<cache_account_t>& backfill_account, backfill_callback_t *callback, order_token_t token) {
     agnostic_memcached_backfill_callback_t agnostic_cb(callback);
 
     value_sizer_t<memcached_value_t> sizer(slice->cache()->get_block_size());
     store_key_t k;
     key_range_t range(key_range_t::none, k, key_range_t::none, k);
-    do_agnostic_btree_backfill(&sizer, slice, &range, since_when, maximum_possible_timestamp, backfill_account, &agnostic_cb, token);
+    do_agnostic_btree_backfill(&sizer, slice, seq_group, &range, since_when, maximum_possible_timestamp, backfill_account, &agnostic_cb, token);
 }