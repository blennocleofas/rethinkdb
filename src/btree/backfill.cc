--- conflicted
+++ resolved
@@ -129,18 +129,14 @@
 
         backfill_traversal_helper_t helper(callback, since_when);
 
-<<<<<<< HEAD
-        boost::shared_ptr<transaction_t> txn = boost::make_shared<transaction_t>(slice->cache(), rwi_read_sync);
-=======
         slice->pre_begin_transaction_sink_.check_out(token);
         order_token_t begin_transaction_token = slice->pre_begin_transaction_write_mode_source_.check_in();
 
-        boost::shared_ptr<transactor_t> txor = boost::make_shared<transactor_t>(slice->cache(), rwi_read_sync);
->>>>>>> e00e35fa
+        boost::shared_ptr<transaction_t> txn = boost::make_shared<transaction_t>(slice->cache(), rwi_read_sync);
 
         slice->post_begin_transaction_sink_.check_out(begin_transaction_token);
 
-        txor->get()->set_token(slice->post_begin_transaction_source_.check_in());
+        txn->set_token(slice->post_begin_transaction_source_.check_in());
 
 #ifndef NDEBUG
         boost::scoped_ptr<assert_no_coro_waiting_t> no_coro_waiting(new assert_no_coro_waiting_t());
