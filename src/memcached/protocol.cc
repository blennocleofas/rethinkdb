--- conflicted
+++ resolved
@@ -431,38 +431,15 @@
     return region_t(beg, end, key_range_t::universe());
 }
 
-<<<<<<< HEAD
-store_t::store_t(const std::string& filename,
+store_t::store_t(io_backender_t *io_backend,
+                 const std::string& filename,
                  bool create,
-                 perfmon_collection_t *_perfmon_collection) :
-    btree_store_t(filename, create, _perfmon_collection) { }
-=======
-memcached_protocol_t::store_t::store_t(io_backender_t *io_backender, const std::string& filename,
-                                       bool create, perfmon_collection_t *_perfmon_collection)
-    : store_view_t<memcached_protocol_t>(hash_region_t<key_range_t>::universe()),
-      perfmon_collection(),
-      perfmon_collection_membership(_perfmon_collection, &perfmon_collection, filename) {
-
-    if (create) {
-
-        standard_serializer_t::create(
-            standard_serializer_t::dynamic_config_t(),
-            io_backender,
-            standard_serializer_t::private_dynamic_config_t(filename),
-            standard_serializer_t::static_config_t(),
-            &perfmon_collection
-            );
-    }
-
-    serializer.reset(new standard_serializer_t(
-        standard_serializer_t::dynamic_config_t(),
-        io_backender,
-        standard_serializer_t::private_dynamic_config_t(filename),
-        &perfmon_collection
-        ));
->>>>>>> 3864cb74
-
-store_t::~store_t() { }
+                 perfmon_collection_t *parent_perfmon_collection) :
+    btree_store_t(io_backend, filename, create, parent_perfmon_collection) { }
+
+store_t::~store_t() {
+    assert_thread();
+}
 
 struct read_visitor_t : public boost::static_visitor<read_response_t> {
 
@@ -470,177 +447,12 @@
         return read_response_t(
             memcached_get(get.key, btree, effective_time, txn, superblock));
     }
-<<<<<<< HEAD
     read_response_t operator()(const rget_query_t& rget) {
         return read_response_t(
             memcached_rget_slice(btree, rget.range, rget.maximum, effective_time, txn, superblock));
     }
     read_response_t operator()(const distribution_get_query_t& dget) {
         distribution_result_t dstr = memcached_distribution_get(btree, dget.max_depth, dget.range.left, effective_time, txn, superblock);
-=======
-
-    btree.reset(new btree_slice_t(cache.get(), &perfmon_collection));
-
-    if (create) {
-        // Initialize metainfo to an empty `binary_blob_t` because its domain is
-        // required to be `hash_region_t<key_range_t>::universe()` at all times
-        /* Wow, this is a lot of lines of code for a simple concept. Can we do better? */
-
-        boost::scoped_ptr<transaction_t> txn;
-        boost::scoped_ptr<real_superblock_t> superblock;
-        order_token_t order_token = order_source.check_in("memcached_protocol_t::store_t::store_t");
-        order_token = btree->order_checkpoint_.check_through(order_token);
-        get_btree_superblock(btree.get(), rwi_write, 1, repli_timestamp_t::invalid, order_token, &superblock, txn);
-        buf_lock_t* sb_buf = superblock->get();
-        clear_superblock_metainfo(txn.get(), sb_buf);
-
-        vector_stream_t key;
-        write_message_t msg;
-        hash_region_t<key_range_t> kr = hash_region_t<key_range_t>::universe();   // `operator<<` needs a non-const reference  // TODO <- what
-        msg << kr;
-        DEBUG_ONLY_VAR int res = send_write_message(&key, &msg);
-        rassert(!res);
-        set_superblock_metainfo(txn.get(), sb_buf, key.vector(), std::vector<char>());
-    }
-}
-
-memcached_protocol_t::store_t::~store_t() {
-    assert_thread();
-}
-
-void memcached_protocol_t::store_t::new_read_token(boost::scoped_ptr<fifo_enforcer_sink_t::exit_read_t> &token_out) {
-    fifo_enforcer_read_token_t token = token_source.enter_read();
-    token_out.reset(new fifo_enforcer_sink_t::exit_read_t(&token_sink, token));
-}
-
-void memcached_protocol_t::store_t::new_write_token(boost::scoped_ptr<fifo_enforcer_sink_t::exit_write_t> &token_out) {
-    fifo_enforcer_write_token_t token = token_source.enter_write();
-    token_out.reset(new fifo_enforcer_sink_t::exit_write_t(&token_sink, token));
-}
-
-void memcached_protocol_t::store_t::acquire_superblock_for_read(
-        access_t access,
-        boost::scoped_ptr<fifo_enforcer_sink_t::exit_read_t> &token,
-        boost::scoped_ptr<transaction_t> &txn_out,
-        boost::scoped_ptr<real_superblock_t> &sb_out,
-        signal_t *interruptor)
-        THROWS_ONLY(interrupted_exc_t) {
-
-    btree->assert_thread();
-
-    boost::scoped_ptr<fifo_enforcer_sink_t::exit_read_t> local_token;
-    local_token.swap(token);
-    wait_interruptible(local_token.get(), interruptor);
-
-    order_token_t order_token = order_source.check_in("memcached_protocol_t::store_t::acquire_superblock_for_read");
-    order_token = btree->order_checkpoint_.check_through(order_token);
-
-    get_btree_superblock_for_reading(btree.get(), access, order_token, CACHE_SNAPSHOTTED_NO, &sb_out, txn_out);
-}
-
-void memcached_protocol_t::store_t::acquire_superblock_for_backfill(
-        boost::scoped_ptr<fifo_enforcer_sink_t::exit_read_t> &token,
-        boost::scoped_ptr<transaction_t> &txn_out,
-        boost::scoped_ptr<real_superblock_t> &sb_out,
-        signal_t *interruptor)
-        THROWS_ONLY(interrupted_exc_t) {
-
-    btree->assert_thread();
-
-    boost::scoped_ptr<fifo_enforcer_sink_t::exit_read_t> local_token;
-    local_token.swap(token);
-    wait_interruptible(local_token.get(), interruptor);
-
-    order_token_t order_token = order_source.check_in("memcached_protocol_t::store_t::acquire_superblock_for_backfill");
-    order_token = btree->order_checkpoint_.check_through(order_token);
-
-    get_btree_superblock_for_backfilling(btree.get(), order_token, &sb_out, txn_out);
-}
-
-void memcached_protocol_t::store_t::acquire_superblock_for_write(
-        access_t access,
-        int expected_change_count,
-        boost::scoped_ptr<fifo_enforcer_sink_t::exit_write_t> &token,
-        boost::scoped_ptr<transaction_t> &txn_out,
-        boost::scoped_ptr<real_superblock_t> &sb_out,
-        signal_t *interruptor)
-        THROWS_ONLY(interrupted_exc_t) {
-
-    btree->assert_thread();
-
-    boost::scoped_ptr<fifo_enforcer_sink_t::exit_write_t> local_token;
-    local_token.swap(token);
-    wait_interruptible(local_token.get(), interruptor);
-
-    order_token_t order_token = order_source.check_in("memcached_protocol_t::store_t::acquire_superblock_for_write");
-    order_token = btree->order_checkpoint_.check_through(order_token);
-
-    get_btree_superblock(btree.get(), access, expected_change_count, repli_timestamp_t::invalid, order_token, &sb_out, txn_out);
-}
-
-memcached_protocol_t::store_t::metainfo_t
-memcached_protocol_t::store_t::get_metainfo(UNUSED order_token_t order_token,  // TODO
-                                            boost::scoped_ptr<fifo_enforcer_sink_t::exit_read_t> &token,
-                                            signal_t *interruptor) THROWS_ONLY(interrupted_exc_t) {
-    boost::scoped_ptr<transaction_t> txn;
-    boost::scoped_ptr<real_superblock_t> superblock;
-    acquire_superblock_for_read(rwi_read, token, txn, superblock, interruptor);
-
-    return get_metainfo_internal(txn.get(), superblock->get());
-}
-
-region_map_t<memcached_protocol_t, binary_blob_t> memcached_protocol_t::store_t::get_metainfo_internal(transaction_t *txn, buf_lock_t *sb_buf) const THROWS_NOTHING {
-    std::vector<std::pair<std::vector<char>, std::vector<char> > > kv_pairs;
-    get_superblock_metainfo(txn, sb_buf, kv_pairs);   // FIXME: this is inefficient, cut out the middleman (vector)
-
-    std::vector<std::pair<memcached_protocol_t::region_t, binary_blob_t> > result;
-    for (std::vector<std::pair<std::vector<char>, std::vector<char> > >::iterator i = kv_pairs.begin(); i != kv_pairs.end(); ++i) {
-        const std::vector<char> &value = i->second;
-
-        memcached_protocol_t::region_t region;
-        {
-            vector_read_stream_t key(&i->first);
-            DEBUG_ONLY_VAR archive_result_t res = deserialize(&key, &region);
-            rassert(!res, "res = %d", res);
-        }
-
-        result.push_back(std::make_pair(
-            region,
-            binary_blob_t(value.begin(), value.end())
-        ));
-    }
-    region_map_t<memcached_protocol_t, binary_blob_t> res(result.begin(), result.end());
-    // TODO: What?  Why is res.get_domain() equal to universe?
-    rassert(res.get_domain() == hash_region_t<key_range_t>::universe());
-    return res;
-}
-
-void memcached_protocol_t::store_t::set_metainfo(const metainfo_t &new_metainfo,
-                                                 UNUSED order_token_t order_token,  // TODO
-                                                 boost::scoped_ptr<fifo_enforcer_sink_t::exit_write_t> &token,
-                                                 signal_t *interruptor) THROWS_ONLY(interrupted_exc_t) {
-    boost::scoped_ptr<transaction_t> txn;
-    boost::scoped_ptr<real_superblock_t> superblock;
-    acquire_superblock_for_write(rwi_write, 1, token, txn, superblock, interruptor);
-
-    region_map_t<memcached_protocol_t, binary_blob_t> old_metainfo = get_metainfo_internal(txn.get(), superblock->get());
-    update_metainfo(old_metainfo, new_metainfo, txn.get(), superblock.get());
-}
-
-struct read_visitor_t : public boost::static_visitor<memcached_protocol_t::read_response_t> {
-
-    memcached_protocol_t::read_response_t operator()(const get_query_t& get) {
-        return memcached_protocol_t::read_response_t(
-            memcached_get(get.key, btree, effective_time, txn.get(), superblock.get()));
-    }
-    memcached_protocol_t::read_response_t operator()(const rget_query_t& rget) {
-        return memcached_protocol_t::read_response_t(
-            memcached_rget_slice(btree, rget.range, rget.maximum, effective_time, txn.get(), superblock.get()));
-    }
-    memcached_protocol_t::read_response_t operator()(const distribution_get_query_t& dget) {
-        distribution_result_t dstr = memcached_distribution_get(btree, dget.max_depth, dget.range.left, effective_time, txn, superblock.get());
->>>>>>> 3864cb74
-
         for (std::map<store_key_t, int>::iterator it  = dstr.key_counts.begin();
                                                   it != dstr.key_counts.end();
                                                   /* increments done in loop */) {
@@ -654,7 +466,6 @@
         return read_response_t(dstr);
     }
 
-
     read_visitor_t(btree_slice_t *btree_, transaction_t *txn_, superblock_t *superblock_, exptime_t effective_time_) :
         btree(btree_), txn(txn_), superblock(superblock_), effective_time(effective_time_) { }
 
@@ -665,33 +476,11 @@
     exptime_t effective_time;
 };
 
-<<<<<<< HEAD
 read_response_t store_t::protocol_read(const read_t &read,
                                        btree_slice_t *btree,
                                        transaction_t *txn,
                                        superblock_t *superblock) {
     read_visitor_t v(btree, txn, superblock, read.effective_time);
-=======
-memcached_protocol_t::read_response_t memcached_protocol_t::store_t::read(
-        DEBUG_ONLY(const metainfo_checker_t<memcached_protocol_t>& metainfo_checker, )
-        const memcached_protocol_t::read_t &read,
-        UNUSED order_token_t order_token,  // TODO
-        boost::scoped_ptr<fifo_enforcer_sink_t::exit_read_t> &token,
-        signal_t *interruptor)
-        THROWS_ONLY(interrupted_exc_t) {
-
-    boost::scoped_ptr<transaction_t> txn;
-    boost::scoped_ptr<real_superblock_t> superblock;
-    acquire_superblock_for_read(rwi_read, token, txn, superblock, interruptor);
-
-    check_metainfo(DEBUG_ONLY(metainfo_checker, ) txn.get(), superblock.get());
-
-    /* Ugly hack */
-    boost::scoped_ptr<superblock_t> superblock2;
-    superblock.swap(*reinterpret_cast<boost::scoped_ptr<real_superblock_t> *>(&superblock2));
-
-    read_visitor_t v(btree.get(), txn, superblock2, read.effective_time);
->>>>>>> 3864cb74
     return boost::apply_visitor(v, read.query);
 }
 
@@ -729,33 +518,12 @@
     repli_timestamp_t timestamp;
 };
 
-<<<<<<< HEAD
 write_response_t store_t::protocol_write(const write_t &write,
                                          transition_timestamp_t timestamp,
                                          btree_slice_t *btree,
                                          transaction_t *txn,
                                          superblock_t *superblock) {
     write_visitor_t v(btree, txn, superblock, write.proposed_cas, write.effective_time, timestamp.to_repli_timestamp());
-=======
-memcached_protocol_t::write_response_t memcached_protocol_t::store_t::write(
-        DEBUG_ONLY(const metainfo_checker_t<memcached_protocol_t>& metainfo_checker, )
-        const metainfo_t& new_metainfo,
-        const memcached_protocol_t::write_t &write,
-        transition_timestamp_t timestamp,
-        UNUSED order_token_t order_token,  // TODO
-        boost::scoped_ptr<fifo_enforcer_sink_t::exit_write_t> &token,
-        signal_t *interruptor)
-        THROWS_ONLY(interrupted_exc_t) {
-
-    boost::scoped_ptr<transaction_t> txn;
-    boost::scoped_ptr<real_superblock_t> superblock;
-    const int expected_change_count = 2; // FIXME: this is incorrect, but will do for now
-    acquire_superblock_for_write(rwi_write, expected_change_count, token, txn, superblock, interruptor);
-
-    check_and_update_metainfo(DEBUG_ONLY(metainfo_checker, ) new_metainfo, txn.get(), superblock.get());
-
-    write_visitor_t v(btree.get(), txn, superblock.get(), write.proposed_cas, write.effective_time, timestamp.to_repli_timestamp());
->>>>>>> 3864cb74
     return boost::apply_visitor(v, write.mutation);
 }
 
@@ -798,7 +566,6 @@
 }
 
 // TODO: Figure out wtf does the backfill filtering, figure out wtf constricts delete range operations to hit only a certain hash-interval, figure out what filters keys.
-<<<<<<< HEAD
 void store_t::protocol_send_backfill(const region_map_t<memcached_protocol_t, state_timestamp_t> &start_point,
                                      const boost::function<void(backfill_chunk_t)> &chunk_fun,
                                      superblock_t *superblock,
@@ -807,36 +574,6 @@
                                      backfill_progress_t *progress)
 {
     std::vector<std::pair<region_t, state_timestamp_t> > regions(start_point.begin(), start_point.end());
-=======
-bool memcached_protocol_t::store_t::send_backfill(
-        const region_map_t<memcached_protocol_t, state_timestamp_t> &start_point,
-        const boost::function<bool(const metainfo_t&)> &should_backfill,
-        const boost::function<void(memcached_protocol_t::backfill_chunk_t)> &chunk_fun,
-        backfill_progress_t *progress,
-        boost::scoped_ptr<fifo_enforcer_sink_t::exit_read_t> &token,
-        signal_t *interruptor)
-        THROWS_ONLY(interrupted_exc_t) {
-
-    boost::scoped_ptr<transaction_t> txn;
-    boost::scoped_ptr<real_superblock_t> superblock;
-    acquire_superblock_for_backfill(token, txn, superblock, interruptor);
-
-    metainfo_t metainfo = get_metainfo_internal(txn.get(), superblock->get()).mask(start_point.get_domain());
-    if (should_backfill(metainfo)) {
-        std::vector<std::pair<hash_region_t<key_range_t>, state_timestamp_t> > regions(start_point.begin(), start_point.end());
-
-        if (regions.size() > 0) {
-            memcached_backfill_callback_t callback(chunk_fun);
-
-            // pmapping by regions.size() is now the arguably wrong
-            // thing to do, because regions are not separate key
-            // ranges.  On the other hand it's harmless, because
-            // caching is basically perfect.
-            refcount_superblock_t refcount_wrapper(superblock.get(), regions.size());
-            pmap(regions.size(), boost::bind(&call_memcached_backfill, _1,
-                                             btree.get(), regions, &callback, txn.get(), &refcount_wrapper, progress));
-        }
->>>>>>> 3864cb74
 
     if (regions.size() > 0) {
         memcached_backfill_callback_t callback(chunk_fun);
@@ -890,28 +627,12 @@
     signal_t *interruptor;  // FIXME: interruptors are not used in btree code, so this one ignored.
 };
 
-<<<<<<< HEAD
 void store_t::protocol_receive_backfill(btree_slice_t *btree,
                                         transaction_t *txn,
                                         superblock_t *superblock,
                                         signal_t *interruptor,
                                         const backfill_chunk_t &chunk) {
     boost::apply_visitor(receive_backfill_visitor_t(btree, txn, superblock, interruptor), chunk.val);
-=======
-void memcached_protocol_t::store_t::receive_backfill(
-        const memcached_protocol_t::backfill_chunk_t &chunk,
-        boost::scoped_ptr<fifo_enforcer_sink_t::exit_write_t> &token,
-        signal_t *interruptor)
-        THROWS_ONLY(interrupted_exc_t) {
-
-    boost::scoped_ptr<transaction_t> txn;
-    boost::scoped_ptr<real_superblock_t> superblock;
-    const int expected_change_count = 1; // FIXME: this is probably not correct
-
-    acquire_superblock_for_write(rwi_write, expected_change_count, token, txn, superblock, interruptor);
-
-    boost::apply_visitor(receive_backfill_visitor_t(btree.get(), txn.get(), superblock.get(), interruptor), chunk.val);
->>>>>>> 3864cb74
 }
 
 // TODO: Maybe hash_range_key_tester_t is redundant with this, since
@@ -930,35 +651,10 @@
     DISABLE_COPYING(hash_key_tester_t);
 };
 
-<<<<<<< HEAD
 void store_t::protocol_reset_data(const region_t& subregion,
                                   btree_slice_t *btree,
                                   transaction_t *txn,
                                   superblock_t *superblock) {
-=======
-void memcached_protocol_t::store_t::reset_data(
-        const hash_region_t<key_range_t>& subregion,
-        const metainfo_t &new_metainfo,
-        boost::scoped_ptr<fifo_enforcer_sink_t::exit_write_t> &token,
-        signal_t *interruptor)
-        THROWS_ONLY(interrupted_exc_t) {
-
-    boost::scoped_ptr<transaction_t> txn;
-    boost::scoped_ptr<real_superblock_t> superblock;
-
-    // We're passing 2 for the expected_change_count based on the
-    // reasoning that we're probably going to touch a leaf-node-sized
-    // range of keys and that it won't be aligned right on a leaf node
-    // boundary.
-    // TODO that's not reasonable; reset_data() is sometimes used to wipe out
-    // entire databases.
-    const int expected_change_count = 2;
-    acquire_superblock_for_write(rwi_write, expected_change_count, token, txn, superblock, interruptor);
-
-    region_map_t<memcached_protocol_t, binary_blob_t> old_metainfo = get_metainfo_internal(txn.get(), superblock->get());
-    update_metainfo(old_metainfo, new_metainfo, txn.get(), superblock.get());
-
->>>>>>> 3864cb74
     hash_key_tester_t key_tester(subregion.beg, subregion.end);
     memcached_erase_range(btree, &key_tester, subregion.inner, txn, superblock);
 }
