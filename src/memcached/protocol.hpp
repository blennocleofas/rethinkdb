--- conflicted
+++ resolved
@@ -170,20 +170,7 @@
 
     static region_t cpu_sharding_subspace(int subregion_number, int num_cpu_shards);
 
-<<<<<<< HEAD
     class store_t : public btree_store_t<memcached_protocol_t> {
-=======
-    class store_t : public store_view_t<memcached_protocol_t> {
-        scoped_ptr_t<standard_serializer_t> serializer;
-        mirrored_cache_config_t cache_dynamic_config;
-        scoped_ptr_t<cache_t> cache;
-        scoped_ptr_t<btree_slice_t> btree;
-        order_source_t order_source;
-
-        fifo_enforcer_source_t token_source;
-        fifo_enforcer_sink_t token_sink;
-
->>>>>>> d160c177
     public:
         store_t(io_backender_t *io_backender,
                 const std::string& filename,
