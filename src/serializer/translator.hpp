--- conflicted
+++ resolved
@@ -114,49 +114,19 @@
     translator_serializer_t(serializer_t *inner, int mod_count, int mod_id, config_block_id_t cfgid);
     
     void *malloc();
-    virtual void *clone(void*);
+    void *clone(void*);
     void free(void *ptr);
 
-<<<<<<< HEAD
+    // XXX (rntz) remove if unused, but it's probably not
     /* Allocates a new io account for the underlying file */
     file_t::account_t *make_io_account(int priority, int outstanding_requests_limit = UNLIMITED_OUTSTANDING_REQUESTS);
 
-    bool do_read(block_id_t block_id, void *buf, file_t::account_t *io_account, serializer_t::read_callback_t *callback);
-    ser_transaction_id_t get_current_transaction_id(block_id_t block_id, const void* buf);
-    bool do_write(serializer_t::write_t *writes, int num_writes, file_t::account_t *io_account, serializer_t::write_txn_callback_t *callback, serializer_t::write_tid_callback_t *tid_callback = NULL);
-=======
-    void index_write(const std::vector<serializer_t::index_write_op_t*>& write_ops);
+    void index_write(const std::vector<index_write_op_t*>& write_ops, file_t::account_t *io_account);
+
     /* Non-blocking variant */
-    boost::shared_ptr<serializer_t::block_token_t> block_write(const void *buf, iocallback_t *cb);
-    boost::shared_ptr<serializer_t::block_token_t> block_write(const void *buf, ser_block_id_t block_id, iocallback_t *cb);
-    /* Blocking variant */
-    boost::shared_ptr<serializer_t::block_token_t> block_write(const void *buf);
-    boost::shared_ptr<serializer_t::block_token_t> block_write(const void *buf, ser_block_id_t block_id);
+    boost::shared_ptr<block_token_t> block_write(const void *buf, block_id_t block_id, file_t::account_t *io_account, iocallback_t *cb);
+    boost::shared_ptr<block_token_t> block_write(const void *buf, file_t::account_t *io_account, iocallback_t *cb);
 
-    struct write_t {
-        block_id_t block_id;
-        bool recency_specified;
-        bool buf_specified;
-        repli_timestamp recency;
-        const void *buf;
-        bool write_empty_deleted_block;
-        serializer_t::write_block_callback_t *callback;
-
-        static write_t make_touch(block_id_t block_id_, repli_timestamp recency_, serializer_t::write_block_callback_t *callback_) {
-            return write_t(block_id_, true, recency_, false, NULL, true, callback_);
-        }
-
-        static write_t make(block_id_t block_id_, repli_timestamp recency_, const void *buf_, bool write_empty_deleted_block_, serializer_t::write_block_callback_t *callback_) {
-            return write_t(block_id_, true, recency_, true, buf_, write_empty_deleted_block_, callback_);
-        }
-
-    private:
-        write_t(block_id_t block_id_, bool recency_specified_, repli_timestamp recency_,
-                bool buf_specified_, const void *buf_, bool write_empty_deleted_block_, serializer_t::write_block_callback_t *callback_)
-            : block_id(block_id_), recency_specified(recency_specified_), buf_specified(buf_specified_), recency(recency_), buf(buf_), write_empty_deleted_block(write_empty_deleted_block_), callback(callback_) { }
-    };
-    bool do_write(write_t *writes, int num_writes, serializer_t::write_txn_callback_t *callback, serializer_t::write_tid_callback_t *tid_callback = NULL);
->>>>>>> 93e27d58
     block_size_t get_block_size();
 
     // Returns the first never-used block id.  Every block with id
@@ -168,10 +138,10 @@
 
     repli_timestamp get_recency(block_id_t id);
     bool get_delete_bit(block_id_t id);
-    void block_read(boost::shared_ptr<serializer_t::block_token_t> token, void *buf);
-    boost::shared_ptr<serializer_t::block_token_t> index_read(block_id_t block_id);
-    bool do_read(block_id_t block_id, void *buf, serializer_t::read_callback_t *callback); // TODO: DEPRECATED
     ser_block_sequence_id_t get_block_sequence_id(block_id_t block_id, const void* buf);
+
+    void block_read(boost::shared_ptr<block_token_t> token, void *buf, file_t::account_t *io_account);
+    boost::shared_ptr<block_token_t> index_read(block_id_t block_id);
 
 public:
     bool offer_read_ahead_buf(block_id_t block_id, void *buf, repli_timestamp recency_timestamp);
