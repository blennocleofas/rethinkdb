
#ifndef __LOG_SERIALIZER_HPP__
#define __LOG_SERIALIZER_HPP__

#include <sys/types.h>
#include <sys/stat.h>
#include <unistd.h>
#include <fcntl.h>
#include <map>
#include <vector>

#include "serializer/serializer.hpp"
#include "server/cmd_args.hpp"
#include "utils.hpp"
#include "concurrency/cond_var.hpp"
#include "concurrency/mutex.hpp"

class log_serializer_t;

#include "metablock/metablock_manager.hpp"
#include "extents/extent_manager.hpp"
#include "lba/lba_list.hpp"
#include "data_block_manager.hpp"

struct block_magic_t;

/**
 * This is the log-structured serializer, the holiest of holies of
 * RethinkDB. Please treat it with courtesy, professionalism, and
 * respect that it deserves.
 */

typedef lba_list_t lba_index_t;

struct log_serializer_metablock_t {
    extent_manager_t::metablock_mixin_t extent_manager_part;
    lba_index_t::metablock_mixin_t lba_index_part;
    data_block_manager_t::metablock_mixin_t data_block_manager_part;
    ser_transaction_id_t transaction_id;
    ser_block_sequence_id_t block_sequence_id;
};

//  Data to be serialized to disk with each block.  Changing this changes the disk format!
// TODO: This header data should maybe go to the cache
struct ls_buf_data_t {
    ser_block_id_t block_id;
    ser_block_sequence_id_t block_sequence_id;
} __attribute__((__packed__));

typedef metablock_manager_t<log_serializer_metablock_t> mb_manager_t;

// Used internally
struct ls_block_writer_t;
struct ls_read_fsm_t;
struct ls_start_new_fsm_t;
struct ls_start_existing_fsm_t;

class log_serializer_t :
    public serializer_t,
    private data_block_manager_t::shutdown_callback_t,
    private lba_index_t::shutdown_callback_t
{
<<<<<<< HEAD
    friend struct ls_block_writer_t;
    friend struct ls_write_fsm_t;
    friend struct ls_read_fsm_t;
    friend struct ls_start_new_fsm_t;
    friend struct ls_start_existing_fsm_t;
=======
    friend class ls_block_writer_t;
    friend class ls_read_fsm_t;
    friend class ls_start_new_fsm_t;
    friend class ls_start_existing_fsm_t;
>>>>>>> 93e27d58
    friend class data_block_manager_t;
    friend class dbm_read_ahead_fsm_t;

public:
    /* Serializer configuration. dynamic_config_t is everything that can be changed from run
    to run; static_config_t is the parameters that are set when the database is created and
    cannot be changed after that. */
    typedef log_serializer_private_dynamic_config_t private_dynamic_config_t;
    typedef log_serializer_dynamic_config_t dynamic_config_t;
    typedef log_serializer_static_config_t static_config_t;
    
    dynamic_config_t *dynamic_config;
    private_dynamic_config_t *private_config;
    static_config_t static_config;

public:

    /* Blocks. Does not check for an existing database--use check_existing for that. */
    static void create(dynamic_config_t *dynamic_config, private_dynamic_config_t *private_dynamic_config, static_config_t *static_config);

    /* Blocks. */
    log_serializer_t(dynamic_config_t *dynamic_config, private_dynamic_config_t *private_dynamic_config);

    /* Blocks. */
    virtual ~log_serializer_t();

    /* TODO Make this block too instead of using a callback */
    struct check_callback_t {
        virtual void on_serializer_check(bool is_existing) = 0;
        virtual ~check_callback_t() {}
    };
    static void check_existing(const char *filename, check_callback_t *cb);

public:
    class ls_block_token_t : public serializer_t::block_token_t {
        friend class log_serializer_t;

        ls_block_token_t(log_serializer_t *serializer, off64_t initial_offset) : serializer(serializer) {
            serializer->assert_thread();
            serializer->register_block_token(this, initial_offset);
        }
        log_serializer_t *serializer;

    public:
        virtual ~ls_block_token_t() {
            on_thread_t(serializer->home_thread);
            serializer->unregister_block_token(this);
        }
    };

    /* Implementation of the serializer_t API */
    void *malloc();
    void *clone(void*); // clones a buf
    void free(void*);

    file_t::account_t *make_io_account(int priority, int outstanding_requests_limit = UNLIMITED_OUTSTANDING_REQUESTS);

    void register_read_ahead_cb(read_ahead_callback_t *cb);
    void unregister_read_ahead_cb(read_ahead_callback_t *cb);
<<<<<<< HEAD
    bool do_read(block_id_t block_id, void *buf, file_t::account_t *io_account, read_callback_t *callback);
    ser_transaction_id_t get_current_transaction_id(block_id_t block_id, const void* buf);
    bool do_write(write_t *writes, int num_writes, file_t::account_t *io_account, write_txn_callback_t *callback, write_tid_callback_t *tid_callback = NULL) {
        return do_write(writes, num_writes, io_account, callback, tid_callback, false);
    }
    block_size_t get_block_size();
    block_id_t max_block_id();
    bool block_in_use(block_id_t id);
    repli_timestamp get_recency(block_id_t id);
=======

    virtual void block_read(boost::shared_ptr<block_token_t> token, void *buf);
    
    ser_block_id_t max_block_id();
    repli_timestamp get_recency(ser_block_id_t id);
    bool get_delete_bit(ser_block_id_t id);
    boost::shared_ptr<block_token_t> index_read(ser_block_id_t block_id);

    void index_write(const std::vector<index_write_op_t*>& write_ops);

    boost::shared_ptr<block_token_t> block_write(const void *buf, iocallback_t *cb);
    boost::shared_ptr<block_token_t> block_write(const void *buf, ser_block_id_t block_id, iocallback_t *cb);
>>>>>>> 93e27d58

    ser_block_sequence_id_t get_block_sequence_id(ser_block_id_t block_id, const void* buf);

    block_size_t get_block_size();
    
private:
<<<<<<< HEAD
    bool do_write(write_t *writes, int num_writes, file_t::account_t *io_account, write_txn_callback_t *callback, write_tid_callback_t *tid_callback, bool main_mutex_has_been_acquired);
=======
    std::map<ls_block_token_t*, off64_t> token_offsets;
    std::multimap<off64_t, ls_block_token_t*> offset_tokens;
    void register_block_token(ls_block_token_t *token, off64_t offset);
    void unregister_block_token(ls_block_token_t *token);
    void remap_block_to_new_offset(off64_t current_offset, off64_t new_offset);
    boost::shared_ptr<block_token_t> generate_block_token(off64_t offset);
>>>>>>> 93e27d58

    std::vector<read_ahead_callback_t*> read_ahead_callbacks;
    bool offer_buf_to_read_ahead_callbacks(block_id_t block_id, void *buf, repli_timestamp recency_timestamp);
    bool should_perform_read_ahead();

<<<<<<< HEAD
    /* Called by the data block manager when it wants us to rewrite some blocks */
    bool write_gcs(data_block_manager_t::gc_write_t *writes, int num_writes, file_t::account_t *io_account, data_block_manager_t::gc_write_callback_t *cb);
=======
    struct index_write_context_t {
        index_write_context_t() : next_metablock_write(NULL) { }
        extent_manager_t::transaction_t *extent_txn;
        cond_t *next_metablock_write;
    };
    /* Starts a new transaction, updates perfmons etc. */
    void index_write_prepare(index_write_context_t &context);
    /* Finishes a write transaction */
    void index_write_finish(index_write_context_t &context);
>>>>>>> 93e27d58

    /* This mess is because the serializer is still mostly FSM-based */
    bool shutdown(cond_t *cb);
    bool next_shutdown_step();
    cond_t *shutdown_callback;
    
    enum shutdown_state_t {
        shutdown_begin,
        shutdown_waiting_on_serializer,
        shutdown_waiting_on_datablock_manager,
        shutdown_waiting_on_lba
    } shutdown_state;
    bool shutdown_in_one_shot;

    virtual void on_datablock_manager_shutdown();
    virtual void on_lba_shutdown();

public:
    // disable_gc should be called when you want to turn off the gc
    // temporarily.
    //
    // disable_gc will ALWAYS eventually call the callback.  It will
    // return 'true' (and will have already called the callback) if gc
    // is stopped immediately.
    typedef data_block_manager_t::gc_disable_callback_t gc_disable_callback_t;

    bool disable_gc(gc_disable_callback_t *cb);

    // enable_gc() should be called when you want to turn on the gc.
    // gc will be enabled immediately.  Always returns 'true' for
    // do_on_thread.  TODO: who uses this return value?
    void enable_gc();

private:
    typedef log_serializer_metablock_t metablock_t;
    void prepare_metablock(metablock_t *mb_buffer);

    void consider_start_gc();

    enum state_t {
        state_unstarted,
        state_starting_up,
        state_ready,
        state_shutting_down,
        state_shut_down,
    } state;

    const char *db_path;
    direct_file_t *dbfile;
    
    extent_manager_t *extent_manager;
    mb_manager_t *metablock_manager;
    lba_index_t *lba_index;
    data_block_manager_t *data_block_manager;
    
    /* The running index writes organize themselves into a list so that they can be sure to
    write their metablocks in the correct order. last_write points to the most recent
    transaction that started but did not finish; new index writes use it to find the
    end of the list so they can append themselves to it. */
    index_write_context_t *last_write;
    
    int active_write_count;

    ser_transaction_id_t current_transaction_id;
    ser_block_sequence_id_t latest_block_sequence_id;
};

#endif /* __LOG_SERIALIZER_HPP__ */<|MERGE_RESOLUTION|>--- conflicted
+++ resolved
@@ -36,6 +36,7 @@
     extent_manager_t::metablock_mixin_t extent_manager_part;
     lba_index_t::metablock_mixin_t lba_index_part;
     data_block_manager_t::metablock_mixin_t data_block_manager_part;
+    // TODO (rntz) transaction ids are gone, yet this remained in daniel's branch. ask him about it.
     ser_transaction_id_t transaction_id;
     ser_block_sequence_id_t block_sequence_id;
 };
@@ -43,7 +44,7 @@
 //  Data to be serialized to disk with each block.  Changing this changes the disk format!
 // TODO: This header data should maybe go to the cache
 struct ls_buf_data_t {
-    ser_block_id_t block_id;
+    block_id_t block_id;
     ser_block_sequence_id_t block_sequence_id;
 } __attribute__((__packed__));
 
@@ -60,20 +61,13 @@
     private data_block_manager_t::shutdown_callback_t,
     private lba_index_t::shutdown_callback_t
 {
-<<<<<<< HEAD
     friend struct ls_block_writer_t;
-    friend struct ls_write_fsm_t;
+    // friend struct ls_write_fsm_t; // XXX (rntz) remove if unnecessary
     friend struct ls_read_fsm_t;
     friend struct ls_start_new_fsm_t;
     friend struct ls_start_existing_fsm_t;
-=======
-    friend class ls_block_writer_t;
-    friend class ls_read_fsm_t;
-    friend class ls_start_new_fsm_t;
-    friend class ls_start_existing_fsm_t;
->>>>>>> 93e27d58
-    friend class data_block_manager_t;
-    friend class dbm_read_ahead_fsm_t;
+    friend struct data_block_manager_t;
+    friend struct dbm_read_ahead_fsm_t;
 
 public:
     /* Serializer configuration. dynamic_config_t is everything that can be changed from run
@@ -82,7 +76,7 @@
     typedef log_serializer_private_dynamic_config_t private_dynamic_config_t;
     typedef log_serializer_dynamic_config_t dynamic_config_t;
     typedef log_serializer_static_config_t static_config_t;
-    
+
     dynamic_config_t *dynamic_config;
     private_dynamic_config_t *private_config;
     static_config_t static_config;
@@ -117,7 +111,7 @@
 
     public:
         virtual ~ls_block_token_t() {
-            on_thread_t(serializer->home_thread);
+            on_thread_t(serializer->home_thread());
             serializer->unregister_block_token(this);
         }
     };
@@ -131,55 +125,36 @@
 
     void register_read_ahead_cb(read_ahead_callback_t *cb);
     void unregister_read_ahead_cb(read_ahead_callback_t *cb);
-<<<<<<< HEAD
-    bool do_read(block_id_t block_id, void *buf, file_t::account_t *io_account, read_callback_t *callback);
-    ser_transaction_id_t get_current_transaction_id(block_id_t block_id, const void* buf);
-    bool do_write(write_t *writes, int num_writes, file_t::account_t *io_account, write_txn_callback_t *callback, write_tid_callback_t *tid_callback = NULL) {
-        return do_write(writes, num_writes, io_account, callback, tid_callback, false);
-    }
+    block_id_t max_block_id();
+    repli_timestamp get_recency(block_id_t id);
+    // bool block_in_use(block_id_t id); // XXX (rntz) remove if unused
+
+    bool get_delete_bit(block_id_t id);
+    boost::shared_ptr<block_token_t> index_read(block_id_t block_id);
+
+    void block_read(boost::shared_ptr<block_token_t> token, void *buf, file_t::account_t *io_account);
+
+    void index_write(const std::vector<index_write_op_t*>& write_ops, file_t::account_t *io_account);
+
+    boost::shared_ptr<block_token_t> block_write(const void *buf, block_id_t block_id, file_t::account_t *io_account, iocallback_t *cb);
+    boost::shared_ptr<block_token_t> block_write(const void *buf, file_t::account_t *io_account, iocallback_t *cb);
+
+    ser_block_sequence_id_t get_block_sequence_id(block_id_t block_id, const void* buf);
+
     block_size_t get_block_size();
-    block_id_t max_block_id();
-    bool block_in_use(block_id_t id);
-    repli_timestamp get_recency(block_id_t id);
-=======
-
-    virtual void block_read(boost::shared_ptr<block_token_t> token, void *buf);
-    
-    ser_block_id_t max_block_id();
-    repli_timestamp get_recency(ser_block_id_t id);
-    bool get_delete_bit(ser_block_id_t id);
-    boost::shared_ptr<block_token_t> index_read(ser_block_id_t block_id);
-
-    void index_write(const std::vector<index_write_op_t*>& write_ops);
-
-    boost::shared_ptr<block_token_t> block_write(const void *buf, iocallback_t *cb);
-    boost::shared_ptr<block_token_t> block_write(const void *buf, ser_block_id_t block_id, iocallback_t *cb);
->>>>>>> 93e27d58
-
-    ser_block_sequence_id_t get_block_sequence_id(ser_block_id_t block_id, const void* buf);
-
-    block_size_t get_block_size();
-    
+
 private:
-<<<<<<< HEAD
-    bool do_write(write_t *writes, int num_writes, file_t::account_t *io_account, write_txn_callback_t *callback, write_tid_callback_t *tid_callback, bool main_mutex_has_been_acquired);
-=======
     std::map<ls_block_token_t*, off64_t> token_offsets;
     std::multimap<off64_t, ls_block_token_t*> offset_tokens;
     void register_block_token(ls_block_token_t *token, off64_t offset);
     void unregister_block_token(ls_block_token_t *token);
     void remap_block_to_new_offset(off64_t current_offset, off64_t new_offset);
     boost::shared_ptr<block_token_t> generate_block_token(off64_t offset);
->>>>>>> 93e27d58
 
     std::vector<read_ahead_callback_t*> read_ahead_callbacks;
     bool offer_buf_to_read_ahead_callbacks(block_id_t block_id, void *buf, repli_timestamp recency_timestamp);
     bool should_perform_read_ahead();
 
-<<<<<<< HEAD
-    /* Called by the data block manager when it wants us to rewrite some blocks */
-    bool write_gcs(data_block_manager_t::gc_write_t *writes, int num_writes, file_t::account_t *io_account, data_block_manager_t::gc_write_callback_t *cb);
-=======
     struct index_write_context_t {
         index_write_context_t() : next_metablock_write(NULL) { }
         extent_manager_t::transaction_t *extent_txn;
@@ -189,13 +164,12 @@
     void index_write_prepare(index_write_context_t &context);
     /* Finishes a write transaction */
     void index_write_finish(index_write_context_t &context);
->>>>>>> 93e27d58
 
     /* This mess is because the serializer is still mostly FSM-based */
     bool shutdown(cond_t *cb);
     bool next_shutdown_step();
     cond_t *shutdown_callback;
-    
+
     enum shutdown_state_t {
         shutdown_begin,
         shutdown_waiting_on_serializer,
@@ -239,20 +213,21 @@
 
     const char *db_path;
     direct_file_t *dbfile;
-    
+
     extent_manager_t *extent_manager;
     mb_manager_t *metablock_manager;
     lba_index_t *lba_index;
     data_block_manager_t *data_block_manager;
-    
+
     /* The running index writes organize themselves into a list so that they can be sure to
     write their metablocks in the correct order. last_write points to the most recent
     transaction that started but did not finish; new index writes use it to find the
     end of the list so they can append themselves to it. */
     index_write_context_t *last_write;
-    
+
     int active_write_count;
 
+    // TODO (rntz) transaction ids are gone, yet this remained in daniel's branch. ask him about it.
     ser_transaction_id_t current_transaction_id;
     ser_block_sequence_id_t latest_block_sequence_id;
 };
