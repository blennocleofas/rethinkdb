--- conflicted
+++ resolved
@@ -161,17 +161,6 @@
         friend class translator_serializer_t;
 
     private:
-<<<<<<< HEAD
-=======
-        static write_t make_internal(ser_block_id_t block_id_, const void *buf_, write_block_callback_t *callback_) {
-            // The recency_specified field is false, hence the repli_timestamp::invalid value.
-            return write_t(block_id_, false, repli_timestamp::invalid, true, buf_, true, callback_, false);
-        }
-
-        // TODO: Use boost::option or whatever it's called, instead of
-        // these boolean "foo_specified_" parameters.
-
->>>>>>> 37a3edc1
         write_t(ser_block_id_t block_id_, bool recency_specified_, repli_timestamp recency_,
                 bool buf_specified_, const void *buf_, bool write_empty_deleted_block_, write_block_callback_t *callback_)
             : block_id(block_id_), recency_specified(recency_specified_), buf_specified(buf_specified_), recency(recency_), buf(buf_), write_empty_deleted_block(write_empty_deleted_block_), callback(callback_) { }
