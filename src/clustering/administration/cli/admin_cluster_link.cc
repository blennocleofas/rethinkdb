--- conflicted
+++ resolved
@@ -212,7 +212,7 @@
                                               metadata_change_handler_t<cluster_semilattice_metadata_t>::metadata_change_request_t *change_request) {
     std::string error;
     try {
-        fill_in_blueprints(cluster_metadata, directory_read_manager->get_root_view()->get(), change_request_id);
+        fill_in_blueprints(cluster_metadata, directory_read_manager->get_root_view()->get(), change_request_id, false);
     } catch (missing_machine_exc_t &ex) {
         error = strprintf("Warning: %s", ex.what());
     }
@@ -569,14 +569,7 @@
         throw admin_cluster_exc_t("unexpected error, unrecognized table protocol");
     }
 
-<<<<<<< HEAD
-    fill_in_blueprints(&cluster_metadata, directory_read_manager->get_root_view()->get(), change_request_id, false);
-    if (!change_request.update(cluster_metadata)) {
-        throw admin_retry_exc_t();
-    }
-=======
     do_metadata_update(&cluster_metadata, &change_request);
->>>>>>> 08c69cce
 }
 
 template <class protocol_t>
@@ -797,14 +790,7 @@
         throw admin_cluster_exc_t("invalid object type");
     }
 
-<<<<<<< HEAD
-    fill_in_blueprints(&cluster_metadata, directory_read_manager->get_root_view()->get(), change_request_id, false);
-    if (!change_request.update(cluster_metadata)) {
-        throw admin_retry_exc_t();
-    }
-=======
     do_metadata_update(&cluster_metadata, &change_request);
->>>>>>> 08c69cce
 
     if (!error.empty()) {
         if (split_points.size() > 1) {
@@ -924,14 +910,7 @@
         throw admin_cluster_exc_t("invalid object type");
     }
 
-<<<<<<< HEAD
-    fill_in_blueprints(&cluster_metadata, directory_read_manager->get_root_view()->get(), change_request_id, false);
-    if (!change_request.update(cluster_metadata)) {
-        throw admin_retry_exc_t();
-    }
-=======
     do_metadata_update(&cluster_metadata, &change_request);
->>>>>>> 08c69cce
 
     if (!error.empty()) {
         if (split_points.size() > 1) {
@@ -1878,14 +1857,7 @@
     database.name.get_mutable() = guarantee_param_0(data.params, "name");
     database.name.upgrade_version(change_request_id);
 
-<<<<<<< HEAD
-    fill_in_blueprints(&cluster_metadata, directory_read_manager->get_root_view()->get(), change_request_id, false);
-    if (!change_request.update(cluster_metadata)) {
-        throw admin_retry_exc_t();
-    }
-=======
     do_metadata_update(&cluster_metadata, &change_request);
->>>>>>> 08c69cce
 
     printf("uuid: %s\n", uuid_to_str(new_id).c_str());
 }
@@ -1900,14 +1872,7 @@
     datacenter.name.get_mutable() = guarantee_param_0(data.params, "name");
     datacenter.name.upgrade_version(change_request_id);
 
-<<<<<<< HEAD
-    fill_in_blueprints(&cluster_metadata, directory_read_manager->get_root_view()->get(), change_request_id, false);
-    if (!change_request.update(cluster_metadata)) {
-        throw admin_retry_exc_t();
-    }
-=======
     do_metadata_update(&cluster_metadata, &change_request);
->>>>>>> 08c69cce
 
     printf("uuid: %s\n", uuid_to_str(new_id).c_str());
 }
@@ -1999,14 +1964,7 @@
         throw admin_parse_exc_t("unrecognized protocol: " + protocol);
     }
 
-<<<<<<< HEAD
-    fill_in_blueprints(&cluster_metadata, directory_read_manager->get_root_view()->get(), change_request_id, false);
-    if (!change_request.update(cluster_metadata)) {
-        throw admin_retry_exc_t();
-    }
-=======
     do_metadata_update(&cluster_metadata, &change_request);
->>>>>>> 08c69cce
     printf("uuid: %s\n", uuid_to_str(new_id).c_str());
 }
 
@@ -2087,14 +2045,7 @@
         throw admin_cluster_exc_t("target object is not a table");
     }
 
-<<<<<<< HEAD
-    fill_in_blueprints(&cluster_metadata, directory_read_manager->get_root_view()->get(), change_request_id, false);
-    if (!change_request.update(cluster_metadata)) {
-        throw admin_retry_exc_t();
-    }
-=======
     do_metadata_update(&cluster_metadata, &change_request);
->>>>>>> 08c69cce
 }
 
 void admin_cluster_link_t::do_admin_unset_primary(const admin_command_parser_t::command_data& data) {
@@ -2118,14 +2069,7 @@
         throw admin_cluster_exc_t("target object is not a table");
     }
 
-<<<<<<< HEAD
-    fill_in_blueprints(&cluster_metadata, directory_read_manager->get_root_view()->get(), change_request_id, false);
-    if (!change_request.update(cluster_metadata)) {
-        throw admin_retry_exc_t();
-    }
-=======
     do_metadata_update(&cluster_metadata, &change_request);
->>>>>>> 08c69cce
 }
 
 void admin_cluster_link_t::do_admin_set_datacenter(const admin_command_parser_t::command_data& data) {
@@ -2149,14 +2093,7 @@
         throw admin_cluster_exc_t("target object is not a machine");
     }
 
-<<<<<<< HEAD
-    fill_in_blueprints(&cluster_metadata, directory_read_manager->get_root_view()->get(), change_request_id, false);
-    if (!change_request.update(cluster_metadata)) {
-        throw admin_retry_exc_t();
-    }
-=======
     do_metadata_update(&cluster_metadata, &change_request);
->>>>>>> 08c69cce
 }
 
 void admin_cluster_link_t::do_admin_unset_datacenter(const admin_command_parser_t::command_data& data) {
@@ -2173,14 +2110,7 @@
         throw admin_cluster_exc_t("target object is not a machine");
     }
 
-<<<<<<< HEAD
-    fill_in_blueprints(&cluster_metadata, directory_read_manager->get_root_view()->get(), change_request_id, false);
-    if (!change_request.update(cluster_metadata)) {
-        throw admin_retry_exc_t();
-    }
-=======
     do_metadata_update(&cluster_metadata, &change_request);
->>>>>>> 08c69cce
 }
 
 void admin_cluster_link_t::do_admin_set_database(const admin_command_parser_t::command_data& data) {
@@ -2211,14 +2141,7 @@
         throw admin_cluster_exc_t("target object is not a machine");
     }
 
-<<<<<<< HEAD
-    fill_in_blueprints(&cluster_metadata, directory_read_manager->get_root_view()->get(), change_request_id, false);
-    if (!change_request.update(cluster_metadata)) {
-        throw admin_retry_exc_t();
-    }
-=======
     do_metadata_update(&cluster_metadata, &change_request);
->>>>>>> 08c69cce
 }
 
 template <class obj_map>
@@ -2357,14 +2280,7 @@
         throw admin_cluster_exc_t("unrecognized object type");
     }
 
-<<<<<<< HEAD
-    fill_in_blueprints(&cluster_metadata, directory_read_manager->get_root_view()->get(), change_request_id, false);
-    if (!change_request.update(cluster_metadata)) {
-        throw admin_retry_exc_t();
-    }
-=======
     do_metadata_update(&cluster_metadata, &change_request);
->>>>>>> 08c69cce
 }
 
 template <class map_type>
@@ -2435,14 +2351,7 @@
         throw admin_parse_exc_t(guarantee_param_0(data.params, "table") + " is not a table");
     }
 
-<<<<<<< HEAD
-    fill_in_blueprints(&cluster_metadata, directory_read_manager->get_root_view()->get(), change_request_id, false);
-    if (!change_request.update(cluster_metadata)) {
-        throw admin_retry_exc_t();
-    }
-=======
     do_metadata_update(&cluster_metadata, &change_request);
->>>>>>> 08c69cce
 }
 
 template <class protocol_t>
@@ -2528,14 +2437,7 @@
         throw admin_parse_exc_t(guarantee_param_0(data.params, "table") + " is not a table");  // TODO(sam): Check if this function body is copy/paste'd.
     }
 
-<<<<<<< HEAD
-    fill_in_blueprints(&cluster_metadata, directory_read_manager->get_root_view()->get(), change_request_id, false);
-    if (!change_request.update(cluster_metadata)) {
-        throw admin_retry_exc_t();
-    }
-=======
     do_metadata_update(&cluster_metadata, &change_request);
->>>>>>> 08c69cce
 }
 
 template <class map_type>
@@ -2661,14 +2563,7 @@
     }
 
     if (do_update) {
-<<<<<<< HEAD
-        fill_in_blueprints(&cluster_metadata, directory_read_manager->get_root_view()->get(), change_request_id, false);
-        if (!change_request.update(cluster_metadata)) {
-            throw admin_retry_exc_t();
-        }
-=======
         do_metadata_update(&cluster_metadata, &change_request);
->>>>>>> 08c69cce
     }
 
     if (!error.empty()) {
@@ -3318,14 +3213,7 @@
         throw admin_cluster_exc_t("unexpected object type encountered: " + obj_info->path[0]);
     }
 
-<<<<<<< HEAD
-    fill_in_blueprints(&cluster_metadata, directory_read_manager->get_root_view()->get(), change_request_id, false);
-    if (!change_request.update(cluster_metadata)) {
-        throw admin_retry_exc_t();
-    }
-=======
     do_metadata_update(&cluster_metadata, &change_request);
->>>>>>> 08c69cce
 }
 
 // Reads from stream until a newline is occurred.  Reads the newline
