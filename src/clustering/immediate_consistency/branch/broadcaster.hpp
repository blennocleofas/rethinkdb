--- conflicted
+++ resolved
@@ -44,12 +44,8 @@
     broadcaster_t(
             mailbox_manager_t *mm,
             boost::shared_ptr<semilattice_readwrite_view_t<branch_history_t<protocol_t> > > branch_history,
-<<<<<<< HEAD
             multistore_ptr_t<protocol_t> *initial_svs,
-=======
-            store_view_t<protocol_t> *initial_store,
             perfmon_collection_t *parent_perfmon_collection,
->>>>>>> 1ab3e07c
             signal_t *interruptor) THROWS_ONLY(interrupted_exc_t);
 
     typename protocol_t::read_response_t read(typename protocol_t::read_t r, fifo_enforcer_sink_t::exit_read_t *lock, order_token_t tok, signal_t *interruptor) THROWS_ONLY(cannot_perform_query_exc_t, interrupted_exc_t);
@@ -69,13 +65,6 @@
 private:
     friend class listener_t<protocol_t>;
 
-<<<<<<< HEAD
-    friend class background_writer_t<protocol_t>;
-
-    class incomplete_write_t;
-
-=======
->>>>>>> 1ab3e07c
     class incomplete_write_ref_t;
 
     class dispatchee_t;
@@ -116,7 +105,7 @@
     /* `mutex` is held by new writes and reads being created, by writes
     finishing, and by dispatchees joining, leaving, or upgrading. It protects
     `incomplete_writes`, `current_timestamp`, `newest_complete_timestamp`,
-    `order_sink`, `dispatchees`, and `readable_dispatchees`. */
+    `order_checkpoint`, `dispatchees`, and `readable_dispatchees`. */
     mutex_assertion_t mutex;
 
     std::list<boost::shared_ptr<incomplete_write_t> > incomplete_writes;
