--- conflicted
+++ resolved
@@ -441,12 +441,6 @@
                 throw cannot_perform_query_exc_t("no mirrors readable. this is strange because the primary mirror should be always readable.");
             }
 
-<<<<<<< HEAD
-        /* Dispatch the write to all the dispatchees */
-        for (typename std::map<dispatchee_t *, auto_drainer_t::lock_t>::iterator it = writers.begin(); it != writers.end(); it++) {
-            coro_t::spawn_sometime(boost::bind(&broadcaster_t::background_write, this,
-                                               (*it).first, (*it).second, write_ref, order_token, enforcer_tokens[(*it).first]));
-=======
             /* Dispatch the write to all the dispatchees */
             for (typename std::map<dispatchee_t *, auto_drainer_t::lock_t>::iterator it = writers.begin(); it != writers.end(); it++) {
                 if (!std_contains(coro_pools, it->first)) {
@@ -454,9 +448,8 @@
                     coro_pools.insert(tmp, new queue_and_pool_t);
                 }
                 coro_pools[it->first].background_write_queue.push(boost::bind(&broadcaster_t::background_write, this,
-                    (*it).first, (*it).second, write_ref, enforcer_tokens[(*it).first]));
+                                                                              (*it).first, (*it).second, write_ref, order_token, enforcer_tokens[(*it).first]));
             }
->>>>>>> 0e146035
         }
     }
 
@@ -581,14 +574,8 @@
             write_ref.get()->notify_acked(mirror->get_peer(), resp);
         } else {
             listener_write<protocol_t>(mailbox_manager, mirror->write_mailbox,
-<<<<<<< HEAD
                                        write_ref.get()->write, write_ref.get()->timestamp, order_token, token,
                                        mirror_lock.get_drain_signal());
-=======
-                    write_ref.get()->write, write_ref.get()->timestamp, token,
-                    mirror_lock.get_drain_signal());
-
->>>>>>> 0e146035
             write_ref.get()->notify_acked(mirror->get_peer());
         }
     } catch (interrupted_exc_t) {
