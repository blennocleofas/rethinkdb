#include "clustering/immediate_consistency/branch/backfiller.hpp"

#include "clustering/immediate_consistency/branch/history.hpp"
<<<<<<< HEAD
#include "clustering/immediate_consistency/branch/multistore.hpp"
=======
#include "concurrency/fifo_enforcer.hpp"
>>>>>>> 0e146035
#include "rpc/semilattice/view.hpp"
#include "stl_utils.hpp"

inline state_timestamp_t get_earliest_timestamp_of_version_range(const version_range_t &vr) {
    return vr.earliest.timestamp;
}

template <class protocol_t>
backfiller_t<protocol_t>::backfiller_t(mailbox_manager_t *mm,
				       boost::shared_ptr<semilattice_read_view_t<branch_history_t<protocol_t> > > bh,
				       multistore_ptr_t<protocol_t> *_svs)
    : mailbox_manager(mm), branch_history(bh),
      svs(_svs),
      backfill_mailbox(mailbox_manager,
		       boost::bind(&backfiller_t::on_backfill, this, _1, _2, _3, _4, _5, auto_drainer_t::lock_t(&drainer))),
      cancel_backfill_mailbox(mailbox_manager,
			      boost::bind(&backfiller_t::on_cancel_backfill, this, _1, auto_drainer_t::lock_t(&drainer))),
      request_progress_mailbox(mailbox_manager,
			       boost::bind(&backfiller_t::request_backfill_progress, this, _1, _2, auto_drainer_t::lock_t(&drainer))) { }

template <class protocol_t>
backfiller_business_card_t<protocol_t> backfiller_t<protocol_t>::get_business_card() {
    return backfiller_business_card_t<protocol_t>(backfill_mailbox.get_address(),
						  cancel_backfill_mailbox.get_address(),
						  request_progress_mailbox.get_address()
						  );
}

template <class protocol_t>
bool backfiller_t<protocol_t>::confirm_and_send_metainfo(typename store_view_t<protocol_t>::metainfo_t metainfo, UNUSED region_map_t<protocol_t, version_range_t> start_point,
							 mailbox_addr_t<void(region_map_t<protocol_t, version_range_t>)> end_point_cont) {
    rassert(metainfo.get_domain() == start_point.get_domain());
    region_map_t<protocol_t, version_range_t> end_point =
	region_map_transform<protocol_t, binary_blob_t, version_range_t>(metainfo,
									 &binary_blob_t::get<version_range_t>
									 );

#ifndef NDEBUG
    // TODO: Should the rassert calls in this block of code be return
    // false statements instead of assertions?  Tim doesn't know.
    // Figure this out.

    /* Confirm that `start_point` is a point in our past */
    typedef region_map_t<protocol_t, version_range_t> version_map_t;

    for (typename version_map_t::const_iterator it = start_point.begin();
	 it != start_point.end();
	 ++it) {
	for (typename version_map_t::const_iterator jt = end_point.begin();
	     jt != end_point.end();
	     ++jt) {
	    typename protocol_t::region_t ixn = region_intersection(it->first, jt->first);
	    if (!region_is_empty(ixn)) {
		version_t start = it->second.latest;
		version_t end = jt->second.earliest;
		rassert(start.timestamp <= end.timestamp);
		rassert(version_is_ancestor(branch_history->get(), start, end, ixn));
	    }
	}
    }
#endif
    /* Transmit `end_point` to the backfillee */
    send(mailbox_manager, end_point_cont, end_point);

    return true;
}

template <class protocol_t>
<<<<<<< HEAD
void backfiller_t<protocol_t>::on_backfill(backfill_session_id_t session_id,
=======
void send_chunk(mailbox_manager_t *mbox_manager, 
                mailbox_addr_t<void(typename protocol_t::backfill_chunk_t, fifo_enforcer_write_token_t)> chunk_addr,
                const typename protocol_t::backfill_chunk_t &chunk,
                fifo_enforcer_source_t *fifo_src) {
    send(mbox_manager, chunk_addr, chunk, fifo_src->enter_write());
}

template <class protocol_t>
void backfiller_t<protocol_t>::on_backfill(
					   backfill_session_id_t session_id,
>>>>>>> 0e146035
					   region_map_t<protocol_t, version_range_t> start_point,
					   mailbox_addr_t<void(region_map_t<protocol_t, version_range_t>)> end_point_cont,
					   mailbox_addr_t<void(typename protocol_t::backfill_chunk_t, fifo_enforcer_write_token_t)> chunk_cont,
					   mailbox_addr_t<void(fifo_enforcer_write_token_t)> done_cont,
					   auto_drainer_t::lock_t keepalive) {

    assert_thread();
    rassert(region_is_superset(svs->get_multistore_joined_region(), start_point.get_domain()));

    /* Set up a local interruptor cond and put it in the map so that this
       session can be interrupted if the backfillee decides to abort */
    cond_t local_interruptor;
    map_insertion_sentry_t<backfill_session_id_t, cond_t *> be_interruptible(&local_interruptors, session_id, &local_interruptor);

    /* Set up a local progress monitor so people can query us for progress. */
    typename protocol_t::backfill_progress_t local_progress;
    map_insertion_sentry_t<backfill_session_id_t, typename protocol_t::backfill_progress_t *> display_progress(&local_backfill_progress, session_id, &local_progress);

    /* Set up a cond that gets pulsed if we're interrupted by either the
       backfillee stopping or the backfiller destructor being called, but don't
       wait on that cond yet. */
    wait_any_t interrupted(&local_interruptor, keepalive.get_drain_signal());

    try {
<<<<<<< HEAD
	/* Calling `send_chunk()` will send a chunk to the backfillee. We
	   need to cast `send()` to the correct type before calling
	   `boost::bind()` so that C++ will find the correct overload. */
	void (*send_cast_to_correct_type)(
					  mailbox_manager_t *,
					  mailbox_addr_t<void(typename protocol_t::backfill_chunk_t)>,
					  const typename protocol_t::backfill_chunk_t &
					  ) = &send;
	boost::function<void(typename protocol_t::backfill_chunk_t)> send_fun =
	    boost::bind(send_cast_to_correct_type, mailbox_manager, chunk_cont, _1);

        const int num_stores = svs->num_stores();
        boost::scoped_array< boost::scoped_ptr<fifo_enforcer_sink_t::exit_read_t> > send_backfill_tokens(new boost::scoped_ptr<fifo_enforcer_sink_t::exit_read_t>[num_stores]);
	svs->new_read_tokens(send_backfill_tokens.get(), num_stores);

	/* Actually perform the backfill */
	svs->send_multistore_backfill(region_map_transform<protocol_t, version_range_t, state_timestamp_t>(start_point,
                                                                                                           &get_earliest_timestamp_of_version_range),
                                      boost::bind(&backfiller_t<protocol_t>::confirm_and_send_metainfo, this, _1, start_point, end_point_cont),
                                      send_fun,
                                      local_backfill_progress[session_id],
                                      send_backfill_tokens.get(),
                                      num_stores,
                                      &interrupted);

	/* Send a confirmation */
	send(mailbox_manager, done_cont);
=======
        fifo_enforcer_source_t fifo_src;

        boost::scoped_ptr<fifo_enforcer_sink_t::exit_read_t> send_backfill_token;
        store->new_read_token(send_backfill_token);

        /* Actually perform the backfill */
        store->send_backfill(
                     region_map_transform<protocol_t, version_range_t, state_timestamp_t>(
                                                      start_point,
                                                      &get_earliest_timestamp_of_version_range
                                                      ),
                     boost::bind(&backfiller_t<protocol_t>::confirm_and_send_metainfo, this, _1, start_point, end_point_cont),
                     boost::bind(send_chunk<protocol_t>, mailbox_manager, chunk_cont, _1, &fifo_src),
                     local_backfill_progress[session_id],
                     send_backfill_token,
                     &interrupted
                     );

        /* Send a confirmation */
        send(mailbox_manager, done_cont, fifo_src.enter_write());
>>>>>>> 0e146035

    } catch (interrupted_exc_t) {
	/* Ignore. If we were interrupted by the backfillee, then it already
	   knows the backfill is cancelled. If we were interrupted by the
	   backfiller shutting down, it will know when it sees we deconstructed
	   our `resource_advertisement_t`. */
    }
}


template <class protocol_t>
void backfiller_t<protocol_t>::on_cancel_backfill(backfill_session_id_t session_id, UNUSED auto_drainer_t::lock_t) {

    assert_thread();

    typename std::map<backfill_session_id_t, cond_t *>::iterator it =
	local_interruptors.find(session_id);
    if (it != local_interruptors.end()) {
	(*it).second->pulse();
    } else {
	/* The backfill ended on its own right as we were trying to cancel
	   it. Since the backfill was over, we removed the local interruptor
	   from the map, but the cancel message was already in flight. Since
	   there is no backfill to cancel, we just ignore the cancel message.
	*/
    }
}


template <class protocol_t>
void backfiller_t<protocol_t>::request_backfill_progress(backfill_session_id_t session_id,
							 mailbox_addr_t<void(std::pair<int, int>)> response_mbox,
							 auto_drainer_t::lock_t) {
    if (std_contains(local_backfill_progress, session_id) && local_backfill_progress[session_id]) {
	send(mailbox_manager, response_mbox, local_backfill_progress[session_id]->guess_completion());
    } else {
	send(mailbox_manager, response_mbox, std::make_pair(-1, -1));
    }

    //TODO indicate an error has occurred
}


#include "memcached/protocol.hpp"
#include "mock/dummy_protocol.hpp"

template class backfiller_t<mock::dummy_protocol_t>;
template class backfiller_t<memcached_protocol_t>;<|MERGE_RESOLUTION|>--- conflicted
+++ resolved
@@ -1,11 +1,8 @@
 #include "clustering/immediate_consistency/branch/backfiller.hpp"
 
 #include "clustering/immediate_consistency/branch/history.hpp"
-<<<<<<< HEAD
 #include "clustering/immediate_consistency/branch/multistore.hpp"
-=======
 #include "concurrency/fifo_enforcer.hpp"
->>>>>>> 0e146035
 #include "rpc/semilattice/view.hpp"
 #include "stl_utils.hpp"
 
@@ -74,9 +71,6 @@
 }
 
 template <class protocol_t>
-<<<<<<< HEAD
-void backfiller_t<protocol_t>::on_backfill(backfill_session_id_t session_id,
-=======
 void send_chunk(mailbox_manager_t *mbox_manager, 
                 mailbox_addr_t<void(typename protocol_t::backfill_chunk_t, fifo_enforcer_write_token_t)> chunk_addr,
                 const typename protocol_t::backfill_chunk_t &chunk,
@@ -85,9 +79,7 @@
 }
 
 template <class protocol_t>
-void backfiller_t<protocol_t>::on_backfill(
-					   backfill_session_id_t session_id,
->>>>>>> 0e146035
+void backfiller_t<protocol_t>::on_backfill(backfill_session_id_t session_id,
 					   region_map_t<protocol_t, version_range_t> start_point,
 					   mailbox_addr_t<void(region_map_t<protocol_t, version_range_t>)> end_point_cont,
 					   mailbox_addr_t<void(typename protocol_t::backfill_chunk_t, fifo_enforcer_write_token_t)> chunk_cont,
@@ -112,42 +104,15 @@
     wait_any_t interrupted(&local_interruptor, keepalive.get_drain_signal());
 
     try {
-<<<<<<< HEAD
-	/* Calling `send_chunk()` will send a chunk to the backfillee. We
-	   need to cast `send()` to the correct type before calling
-	   `boost::bind()` so that C++ will find the correct overload. */
-	void (*send_cast_to_correct_type)(
-					  mailbox_manager_t *,
-					  mailbox_addr_t<void(typename protocol_t::backfill_chunk_t)>,
-					  const typename protocol_t::backfill_chunk_t &
-					  ) = &send;
-	boost::function<void(typename protocol_t::backfill_chunk_t)> send_fun =
-	    boost::bind(send_cast_to_correct_type, mailbox_manager, chunk_cont, _1);
+        // TODO: Describe this fifo source's purpose a bit.  It's for ordering backfill operations, right?
+        fifo_enforcer_source_t fifo_src;
 
         const int num_stores = svs->num_stores();
         boost::scoped_array< boost::scoped_ptr<fifo_enforcer_sink_t::exit_read_t> > send_backfill_tokens(new boost::scoped_ptr<fifo_enforcer_sink_t::exit_read_t>[num_stores]);
-	svs->new_read_tokens(send_backfill_tokens.get(), num_stores);
-
-	/* Actually perform the backfill */
-	svs->send_multistore_backfill(region_map_transform<protocol_t, version_range_t, state_timestamp_t>(start_point,
-                                                                                                           &get_earliest_timestamp_of_version_range),
-                                      boost::bind(&backfiller_t<protocol_t>::confirm_and_send_metainfo, this, _1, start_point, end_point_cont),
-                                      send_fun,
-                                      local_backfill_progress[session_id],
-                                      send_backfill_tokens.get(),
-                                      num_stores,
-                                      &interrupted);
-
-	/* Send a confirmation */
-	send(mailbox_manager, done_cont);
-=======
-        fifo_enforcer_source_t fifo_src;
-
-        boost::scoped_ptr<fifo_enforcer_sink_t::exit_read_t> send_backfill_token;
-        store->new_read_token(send_backfill_token);
+        svs->new_read_tokens(send_backfill_tokens.get(), num_stores);
 
         /* Actually perform the backfill */
-        store->send_backfill(
+        svs->send_multistore_backfill(
                      region_map_transform<protocol_t, version_range_t, state_timestamp_t>(
                                                       start_point,
                                                       &get_earliest_timestamp_of_version_range
@@ -155,13 +120,13 @@
                      boost::bind(&backfiller_t<protocol_t>::confirm_and_send_metainfo, this, _1, start_point, end_point_cont),
                      boost::bind(send_chunk<protocol_t>, mailbox_manager, chunk_cont, _1, &fifo_src),
                      local_backfill_progress[session_id],
-                     send_backfill_token,
+                     send_backfill_tokens.get(),
+                     num_stores,
                      &interrupted
                      );
 
         /* Send a confirmation */
         send(mailbox_manager, done_cont, fifo_src.enter_write());
->>>>>>> 0e146035
 
     } catch (interrupted_exc_t) {
 	/* Ignore. If we were interrupted by the backfillee, then it already
