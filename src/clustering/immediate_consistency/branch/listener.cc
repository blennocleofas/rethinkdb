--- conflicted
+++ resolved
@@ -23,12 +23,8 @@
 
     mailbox_manager(mm),
     branch_history(bh),
-<<<<<<< HEAD
     svs(_svs),
-=======
-    store(s),
     coro_pool(OPERATION_CORO_POOL_SIZE, &fifo_queue, &coro_pool_callback),
->>>>>>> ad6180e5
 
     write_mailbox(mailbox_manager, boost::bind(&listener_t::on_write, this,
 					       _1, _2, _3, _4), mailbox_callback_mode_inline),
@@ -488,12 +484,8 @@
 	    rassert(backfill_done_cond.get_ready_signal()->is_pulsed());
 
 	    /* Now that we have the superblock, allow the next guy to proceed */
-<<<<<<< HEAD
 	    svs->new_read_tokens(read_tokens.get(), num_stores);
-=======
-	    store->new_read_token(token);
-        fifo_queue.finish_read(fifo_token);
->>>>>>> ad6180e5
+            fifo_queue.finish_read(fifo_token);
 	}
 
 	/* Make sure we can serve the entire operation without masking it.
@@ -507,14 +499,10 @@
 		    binary_blob_t(version_range_t(version_t(branch_id, expected_timestamp)))),
 		)
 	    read,
-<<<<<<< HEAD
-	    read_tokens.get(),
+
+            read_tokens.get(),
             num_stores,
-	    keepalive.get_drain_signal());
-=======
-	    token,
 	    &on_destruct);
->>>>>>> ad6180e5
 
 	send(mailbox_manager, ack_addr, response);
 
