#ifndef PROTOCOL_API_HPP_
#define PROTOCOL_API_HPP_

#include <algorithm>
#include <set>
#include <string>
#include <utility>
#include <vector>

#include "concurrency/fifo_checker.hpp"
#include "concurrency/fifo_enforcer.hpp"
#include "concurrency/rwi_lock.hpp"
#include "concurrency/signal.hpp"
#include "containers/binary_blob.hpp"
#include "containers/scoped.hpp"
#include "containers/object_buffer.hpp"
#include "rpc/serialize_macros.hpp"
#include "timestamps.hpp"

class traversal_progress_combiner_t;

/* This file describes the relationship between the protocol-specific logic for
each protocol and the protocol-agnostic logic that routes queries for all the
protocols. Each protocol defines a `protocol_t` struct that acts as a
"container" to hold all the types for that protocol. The protocol-agnostic logic
will be templatized on a `protocol_t`. `protocol_t` itself is never
instantiated. For a description of what `protocol_t` must be like, see
`rethinkdb/docs_internal/protocol_api_notes.hpp`. */

class cannot_perform_query_exc_t : public std::exception {
public:
    explicit cannot_perform_query_exc_t(const std::string &s) : message(s) { }
    ~cannot_perform_query_exc_t() throw () { }
    const char *what() const throw () {
        return message.c_str();
    }
private:
    std::string message;
};

/* `namespace_interface_t` is the interface that the protocol-agnostic database
logic for query routing exposes to the protocol-specific query parser. */

template<class protocol_t>
class namespace_interface_t {
public:
    virtual void read(const typename protocol_t::read_t &, typename protocol_t::read_response_t *response, order_token_t tok, signal_t *interruptor) THROWS_ONLY(interrupted_exc_t, cannot_perform_query_exc_t) = 0;
    virtual void read_outdated(const typename protocol_t::read_t &, typename protocol_t::read_response_t *response, signal_t *interruptor) THROWS_ONLY(interrupted_exc_t, cannot_perform_query_exc_t) = 0;
    virtual void write(const typename protocol_t::write_t &, typename protocol_t::write_response_t *response, order_token_t tok, signal_t *interruptor) THROWS_ONLY(interrupted_exc_t, cannot_perform_query_exc_t) = 0;

    /* These calls are for the sole purpose of optimizing queries; don't rely
    on them for correctness. They should not block. */
    virtual std::set<typename protocol_t::region_t> get_sharding_scheme() THROWS_ONLY(cannot_perform_query_exc_t) {
        /* Valid default implementation */
        std::set<typename protocol_t::region_t> s;
        s.insert(protocol_t::region_t::universe());
        return s;
    }

    virtual signal_t *get_initial_ready_signal() { return 0; }

protected:
    virtual ~namespace_interface_t() { }
};

/* Some `protocol_t::region_t` functions can be implemented in terms of other
functions. Here are default implementations for those functions. */

/* Forward declaration to make this work. */
template <class region_t>
bool region_is_superset(const region_t &, const region_t &);

template<class region_t>
bool region_is_empty(const region_t &r) {
    return region_is_superset(region_t::empty(), r);
}

// TODO: you're probably being lazy and should write faster code if
// you're using this function (and maybe you're temporarily a bad
// person).
template<class region_t>
bool region_overlaps(const region_t &r1, const region_t &r2) {
    // RSI: see TODO above
    return !region_is_empty(region_intersection(r1, r2));
}

/* Regions contained in region_map_t must never intersect. */
template<class protocol_t, class value_t>
class region_map_t {
private:
    typedef std::pair<typename protocol_t::region_t, value_t> internal_pair_t;
    typedef std::vector<internal_pair_t> internal_vec_t;
public:
    typedef typename internal_vec_t::const_iterator const_iterator;
    typedef typename internal_vec_t::iterator iterator;

    region_map_t() THROWS_NOTHING {
        regions_and_values.push_back(internal_pair_t(protocol_t::region_t::universe(), value_t()));
    }

    explicit region_map_t(typename protocol_t::region_t r, value_t v = value_t()) THROWS_NOTHING {
        regions_and_values.push_back(internal_pair_t(r, v));
    }

    template <class input_iterator_t>
    region_map_t(const input_iterator_t &_begin, const input_iterator_t &_end)
        : regions_and_values(_begin, _end)
    {
        DEBUG_ONLY(get_domain());
    }

public:
    typename protocol_t::region_t get_domain() const THROWS_NOTHING {
        std::vector<typename protocol_t::region_t> regions;
        for (const_iterator it = begin(); it != end(); it++) {
            regions.push_back(it->first);
        }
        typename protocol_t::region_t join;
        region_join_result_t join_result = region_join(regions, &join);
        guarantee(join_result == REGION_JOIN_OK);
        return join;
    }

    const_iterator begin() const {
        return regions_and_values.begin();
    }

    const_iterator end() const {
        return regions_and_values.end();
    }

    iterator begin() {
        return regions_and_values.begin();
    }

    iterator end() {
        return regions_and_values.end();
    }

    MUST_USE region_map_t mask(typename protocol_t::region_t region) const {
        internal_vec_t masked_pairs;
        for (size_t i = 0; i < regions_and_values.size(); ++i) {
            typename protocol_t::region_t ixn = region_intersection(regions_and_values[i].first, region);
            if (!region_is_empty(ixn)) {
                masked_pairs.push_back(internal_pair_t(ixn, regions_and_values[i].second));
            }
        }
        return region_map_t(masked_pairs.begin(), masked_pairs.end());
    }

    // Important: 'update' assumes that new_values regions do not intersect
    void update(const region_map_t& new_values) {
        rassert(region_is_superset(get_domain(), new_values.get_domain()), "Update cannot expand the domain of a region_map.");
        std::vector<typename protocol_t::region_t> overlay_regions;
        for (const_iterator i = new_values.begin(); i != new_values.end(); ++i) {
            overlay_regions.push_back((*i).first);
        }

        internal_vec_t updated_pairs;
        for (const_iterator i = begin(); i != end(); ++i) {
            typename protocol_t::region_t old = (*i).first;
            std::vector<typename protocol_t::region_t> old_subregions = region_subtract_many(old, overlay_regions);

            // Insert the unchanged parts of the old region into updated_pairs with the old value
            for (typename std::vector<typename protocol_t::region_t>::const_iterator j = old_subregions.begin(); j != old_subregions.end(); ++j) {
                updated_pairs.push_back(internal_pair_t(*j, (*i).second));
            }
        }
        std::copy(new_values.begin(), new_values.end(), std::back_inserter(updated_pairs));

        regions_and_values = updated_pairs;
    }

    void set(const typename protocol_t::region_t &r, const value_t &v) {
        update(region_map_t(r, v));
    }

    size_t size() const {
        return regions_and_values.size();
    }

private:
    internal_vec_t regions_and_values;
    RDB_MAKE_ME_SERIALIZABLE_1(regions_and_values);
};

template <class P, class V>
void debug_print(append_only_printf_buffer_t *buf, const region_map_t<P, V> &map) {
    buf->appendf("rmap{");
    for (typename region_map_t<P, V>::const_iterator it = map.begin(); it != map.end(); ++it) {
        if (it != map.begin()) {
            buf->appendf(", ");
        }
        debug_print(buf, it->first);
        buf->appendf(" => ");
        debug_print(buf, it->second);
    }
    buf->appendf("}");
}

template<class P, class V>
bool operator==(const region_map_t<P, V> &left, const region_map_t<P, V> &right) {
    if (left.get_domain() != right.get_domain()) {
        return false;
    }

    for (typename region_map_t<P, V>::const_iterator i = left.begin(); i != left.end(); ++i) {
        region_map_t<P, V> r = right.mask((*i).first);
        for (typename region_map_t<P, V>::const_iterator j = r.begin(); j != r.end(); ++j) {
            if (j->second != i->second) {
                return false;
            }
        }
    }
    return true;
}

template<class P, class V>
bool operator!=(const region_map_t<P, V> &left, const region_map_t<P, V> &right) {
    return !(left == right);
}

template<class protocol_t, class old_t, class new_t, class callable_t>
region_map_t<protocol_t, new_t> region_map_transform(const region_map_t<protocol_t, old_t> &original, const callable_t &callable) {
    std::vector<std::pair<typename protocol_t::region_t, new_t> > new_pairs;
    for (typename region_map_t<protocol_t, old_t>::const_iterator it =  original.begin();
                                                                  it != original.end();
                                                                  it++) {
        new_pairs.push_back(std::pair<typename protocol_t::region_t, new_t>(
                it->first,
                callable(it->second)));
    }
    return region_map_t<protocol_t, new_t>(new_pairs.begin(), new_pairs.end());
}

#ifndef NDEBUG
// Checks that the metainfo has a certain value, or certain kind of value.
template <class protocol_t>
class metainfo_checker_callback_t {
public:
    virtual void check_metainfo(const region_map_t<protocol_t, binary_blob_t>& metainfo,
                                const typename protocol_t::region_t& domain) const = 0;
protected:
    metainfo_checker_callback_t() { }
    virtual ~metainfo_checker_callback_t() { }
private:
    DISABLE_COPYING(metainfo_checker_callback_t);
};

template <class protocol_t>
struct trivial_metainfo_checker_callback_t : public metainfo_checker_callback_t<protocol_t> {

    trivial_metainfo_checker_callback_t() { }
    void check_metainfo(UNUSED const region_map_t<protocol_t, binary_blob_t>& metainfo, UNUSED const typename protocol_t::region_t& region) const {
        /* do nothing */
    }

private:
    DISABLE_COPYING(trivial_metainfo_checker_callback_t);
};

template <class protocol_t>
class metainfo_checker_t {
public:
    metainfo_checker_t(const metainfo_checker_callback_t<protocol_t> *callback,
                       const typename protocol_t::region_t& region) : callback_(callback), region_(region) { }

    void check_metainfo(const region_map_t<protocol_t, binary_blob_t>& metainfo) const {
        callback_->check_metainfo(metainfo, region_);
    }
    const typename protocol_t::region_t& get_domain() const { return region_; }
    const metainfo_checker_t mask(const typename protocol_t::region_t& region) const {
        return metainfo_checker_t(callback_, region_intersection(region, region_));
    }

private:
    const metainfo_checker_callback_t<protocol_t> *const callback_;
    const typename protocol_t::region_t region_;

    // This _is_ copyable because of mask, but all copies' lifetimes
    // are limited by that of callback_.
};

#endif  // NDEBUG

/* `store_view_t` is an abstract class that represents a region of a key-value
store for some protocol. It's templatized on the protocol (`protocol_t`). It
covers some `protocol_t::region_t`, which is returned by `get_region()`.

In addition to the actual data, `store_view_t` is responsible for keeping track
of metadata which is keyed by region. The metadata is currently implemented as
opaque binary blob (`binary_blob_t`).
*/

template <class protocol_t>
class chunk_fun_callback_t {
public:
    virtual void send_chunk(const typename protocol_t::backfill_chunk_t &, signal_t *interruptor) THROWS_ONLY(interrupted_exc_t) = 0;

protected:
    chunk_fun_callback_t() { }
    virtual ~chunk_fun_callback_t() { }
private:
    DISABLE_COPYING(chunk_fun_callback_t);
};

template <class protocol_t>
class send_backfill_callback_t : public chunk_fun_callback_t<protocol_t> {
public:
    bool should_backfill(const typename protocol_t::store_t::metainfo_t &metainfo) {
        guarantee(!should_backfill_was_called_);
        should_backfill_was_called_ = true;
        return should_backfill_impl(metainfo);
    }

protected:
    virtual bool should_backfill_impl(const typename protocol_t::store_t::metainfo_t &metainfo) = 0;

    send_backfill_callback_t() : should_backfill_was_called_(false) { }
    virtual ~send_backfill_callback_t() { }
private:
    bool should_backfill_was_called_;

    DISABLE_COPYING(send_backfill_callback_t);
};

template <class protocol_t>
class store_view_t : public home_thread_mixin_t {
public:
    typedef region_map_t<protocol_t, binary_blob_t> metainfo_t;

    virtual ~store_view_t() {
        assert_thread();
    }

    typename protocol_t::region_t get_region() {
        return region;
    }

    virtual void new_read_token(object_buffer_t<fifo_enforcer_sink_t::exit_read_t> *token_out) = 0;
    virtual void new_write_token(object_buffer_t<fifo_enforcer_sink_t::exit_write_t> *token_out) = 0;

    /* Gets the metainfo.
    [Postcondition] return_value.get_domain() == view->get_region()
    [May block] */
    virtual void do_get_metainfo(order_token_t order_token,
                                 object_buffer_t<fifo_enforcer_sink_t::exit_read_t> *token,
                                 signal_t *interruptor,
                                 metainfo_t *out) THROWS_ONLY(interrupted_exc_t) = 0;

    /* Replaces the metainfo over the view's entire range with the given metainfo.
    [Precondition] region_is_superset(view->get_region(), new_metainfo.get_domain())
    [Postcondition] this->get_metainfo() == new_metainfo
    [May block] */
    virtual void set_metainfo(const metainfo_t &new_metainfo,
                              order_token_t order_token,
                              object_buffer_t<fifo_enforcer_sink_t::exit_write_t> *token,
                              signal_t *interruptor) THROWS_ONLY(interrupted_exc_t) = 0;

    /* Performs a read.
    [Precondition] region_is_superset(view->get_region(), expected_metainfo.get_domain())
    [Precondition] region_is_superset(expected_metainfo.get_domain(), read.get_region())
    [May block] */
    virtual void read(
            DEBUG_ONLY(const metainfo_checker_t<protocol_t>& metainfo_expecter, )
            const typename protocol_t::read_t &read,
            typename protocol_t::read_response_t *response,
            order_token_t order_token,
            object_buffer_t<fifo_enforcer_sink_t::exit_read_t> *token,
            signal_t *interruptor)
            THROWS_ONLY(interrupted_exc_t) = 0;

    /* Performs a write.
    [Precondition] region_is_superset(view->get_region(), expected_metainfo.get_domain())
    [Precondition] new_metainfo.get_domain() == expected_metainfo.get_domain()
    [Precondition] region_is_superset(expected_metainfo.get_domain(), write.get_region())
    [May block] */
    virtual void write(
            DEBUG_ONLY(const metainfo_checker_t<protocol_t>& metainfo_expecter, )
            const metainfo_t& new_metainfo,
            const typename protocol_t::write_t &write,
            typename protocol_t::write_response_t *response,
            transition_timestamp_t timestamp,
            order_token_t order_token,
            object_buffer_t<fifo_enforcer_sink_t::exit_write_t> *token,
            signal_t *interruptor)
            THROWS_ONLY(interrupted_exc_t) = 0;

    /* Expresses the changes that have happened since `start_point` as a
    series of `backfill_chunk_t` objects.
    [Precondition] start_point.get_domain() <= view->get_region()
    [Side-effect] `should_backfill` must be called exactly once
    [Return value] Value equal to the value returned by should_backfill
    [May block]
    */
    virtual bool send_backfill(
            const region_map_t<protocol_t, state_timestamp_t> &start_point,
            send_backfill_callback_t<protocol_t> *send_backfill_cb,
<<<<<<< HEAD
            typename protocol_t::backfill_progress_t *progress,
            object_buffer_t<fifo_enforcer_sink_t::exit_read_t> *token,
=======
            traversal_progress_combiner_t *progress,
            scoped_ptr_t<fifo_enforcer_sink_t::exit_read_t> *token,
>>>>>>> e37c2205
            signal_t *interruptor)
            THROWS_ONLY(interrupted_exc_t) = 0;


    /* Applies a backfill data chunk sent by `send_backfill()`. If
    `interrupted_exc_t` is thrown, the state of the database is undefined
    except that doing a second backfill must put it into a valid state.
    [May block]
    */
    virtual void receive_backfill(
            const typename protocol_t::backfill_chunk_t &chunk,
            object_buffer_t<fifo_enforcer_sink_t::exit_write_t> *token,
            signal_t *interruptor)
            THROWS_ONLY(interrupted_exc_t) = 0;

    /* Deletes every key in the region.
    [Precondition] region_is_superset(region, subregion)
    [May block]
     */
    virtual void reset_data(
            const typename protocol_t::region_t &subregion,
            const metainfo_t &new_metainfo,
            object_buffer_t<fifo_enforcer_sink_t::exit_write_t> *token,
            signal_t *interruptor)
            THROWS_ONLY(interrupted_exc_t) = 0;

protected:
    explicit store_view_t(typename protocol_t::region_t r) : region(r) { }

private:
    const typename protocol_t::region_t region;

    DISABLE_COPYING(store_view_t);
};

/* The query-routing logic provides the following ordering guarantees:

1.  All the replicas of each individual key will see writes in the same order.

    Example: Suppose K = "x". You send (append "a" to K) and (append "b" to K)
    concurrently from different nodes. Either every copy of K will become "xab",
    or every copy of K will become "xba", but the different copies of K will
    never disagree.

2.  Queries from the same origin will be performed in same order they are sent.

    Example: Suppose K = "a". You send (set K to "b") and (read K) from the same
    thread on the same node, in that order. The read will return "b".

3.  Arbitrary atomic single-key operations can be performed, as long as they can
    be expressed as `protocol_t::write_t` objects.

4.  There are no other atomicity or ordering guarantees.

    Example: Suppose K1 = "x" and K2 = "x". You send (append "a" to every key)
    and (append "b" to every key) concurrently. Every copy of K1 will agree with
    every other copy of K1, and every copy of K2 will agree with every other
    copy of K2, but K1 and K2 may disagree.

    Example: Suppose K = "a". You send (set K to "b"). As soon as it's sent, you
    send (set K to "c") from a different node. K may end up being either "b" or
    "c".

    Example: Suppose K1 = "a" and K2 = "a". You send (set K1 to "b") and (set K2
    to "b") from the same node, in that order. Then you send (read K1 and K2)
    from a different node. The read may return (K1 = "a", K2 = "b").

5.  There is no simple way to perform an atomic multikey transaction. You might
    be able to fake it by using a key as a "lock".
*/

template <class protocol_t>
class store_subview_t : public store_view_t<protocol_t>
{
public:
    typedef typename store_view_t<protocol_t>::metainfo_t metainfo_t;

    store_subview_t(store_view_t<protocol_t> *_store_view, typename protocol_t::region_t region)
        : store_view_t<protocol_t>(region), store_view(_store_view)
    {
        rassert(region_is_superset(_store_view->get_region(), region));
    }

    using store_view_t<protocol_t>::get_region;

    void new_read_token(object_buffer_t<fifo_enforcer_sink_t::exit_read_t> *token_out) {
        store_view->new_read_token(token_out);
    }

    void new_write_token(object_buffer_t<fifo_enforcer_sink_t::exit_write_t> *token_out) {
        store_view->new_write_token(token_out);
    }

    void do_get_metainfo(order_token_t order_token,
                         object_buffer_t<fifo_enforcer_sink_t::exit_read_t> *token,
                         signal_t *interruptor,
                         metainfo_t *out) THROWS_ONLY(interrupted_exc_t) {
        metainfo_t tmp;
        store_view->do_get_metainfo(order_token, token, interruptor, &tmp);
        *out = tmp.mask(get_region());
    }

    void set_metainfo(const metainfo_t &new_metainfo,
                      order_token_t order_token,
                      object_buffer_t<fifo_enforcer_sink_t::exit_write_t> *token,
                      signal_t *interruptor) THROWS_ONLY(interrupted_exc_t) {
        rassert(region_is_superset(get_region(), new_metainfo.get_domain()));
        store_view->set_metainfo(new_metainfo, order_token, token, interruptor);
    }

    void read(
            DEBUG_ONLY(const metainfo_checker_t<protocol_t>& metainfo_checker, )
            const typename protocol_t::read_t &read,
            typename protocol_t::read_response_t *response,
            order_token_t order_token,
            object_buffer_t<fifo_enforcer_sink_t::exit_read_t> *token,
            signal_t *interruptor)
            THROWS_ONLY(interrupted_exc_t) {
        rassert(region_is_superset(get_region(), metainfo_checker.get_domain()));

        return store_view->read(DEBUG_ONLY(metainfo_checker, ) read, response, order_token, token, interruptor);
    }

    void write(
            DEBUG_ONLY(const metainfo_checker_t<protocol_t>& metainfo_checker, )
            const metainfo_t& new_metainfo,
            const typename protocol_t::write_t &write,
            typename protocol_t::write_response_t *response,
            transition_timestamp_t timestamp,
            order_token_t order_token,
            object_buffer_t<fifo_enforcer_sink_t::exit_write_t> *token,
            signal_t *interruptor)
            THROWS_ONLY(interrupted_exc_t) {
        rassert(region_is_superset(get_region(), metainfo_checker.get_domain()));
        rassert(region_is_superset(get_region(), new_metainfo.get_domain()));

        return store_view->write(DEBUG_ONLY(metainfo_checker, ) new_metainfo, write, response, timestamp, order_token, token, interruptor);
    }

    // TODO: Make this take protocol_t::progress_t again (or maybe a
    // progress_receiver_t type that you define).
    bool send_backfill(
            const region_map_t<protocol_t, state_timestamp_t> &start_point,
            send_backfill_callback_t<protocol_t> *send_backfill_cb,
<<<<<<< HEAD
            typename protocol_t::backfill_progress_t *p,
            object_buffer_t<fifo_enforcer_sink_t::exit_read_t> *token,
=======
            traversal_progress_combiner_t *p,
            scoped_ptr_t<fifo_enforcer_sink_t::exit_read_t> *token,
>>>>>>> e37c2205
            signal_t *interruptor)
            THROWS_ONLY(interrupted_exc_t) {
        rassert(region_is_superset(get_region(), start_point.get_domain()));

        return store_view->send_backfill(start_point, send_backfill_cb, p, token, interruptor);
    }

    void receive_backfill(
            const typename protocol_t::backfill_chunk_t &chunk,
            object_buffer_t<fifo_enforcer_sink_t::exit_write_t> *token,
            signal_t *interruptor)
            THROWS_ONLY(interrupted_exc_t) {
                store_view->receive_backfill(chunk, token, interruptor);
    }

    void reset_data(
            const typename protocol_t::region_t &subregion,
            const metainfo_t &new_metainfo,
            object_buffer_t<fifo_enforcer_sink_t::exit_write_t> *token,
            signal_t *interruptor)
            THROWS_ONLY(interrupted_exc_t) {
        rassert(region_is_superset(get_region(), subregion));
        rassert(region_is_superset(get_region(), new_metainfo.get_domain()));

        store_view->reset_data(subregion, new_metainfo, token, interruptor);
    }

public:
    store_view_t<protocol_t> *store_view;
};

#endif /* PROTOCOL_API_HPP_ */<|MERGE_RESOLUTION|>--- conflicted
+++ resolved
@@ -396,13 +396,8 @@
     virtual bool send_backfill(
             const region_map_t<protocol_t, state_timestamp_t> &start_point,
             send_backfill_callback_t<protocol_t> *send_backfill_cb,
-<<<<<<< HEAD
-            typename protocol_t::backfill_progress_t *progress,
+            traversal_progress_combiner_t *progress,
             object_buffer_t<fifo_enforcer_sink_t::exit_read_t> *token,
-=======
-            traversal_progress_combiner_t *progress,
-            scoped_ptr_t<fifo_enforcer_sink_t::exit_read_t> *token,
->>>>>>> e37c2205
             signal_t *interruptor)
             THROWS_ONLY(interrupted_exc_t) = 0;
 
@@ -547,13 +542,8 @@
     bool send_backfill(
             const region_map_t<protocol_t, state_timestamp_t> &start_point,
             send_backfill_callback_t<protocol_t> *send_backfill_cb,
-<<<<<<< HEAD
-            typename protocol_t::backfill_progress_t *p,
+            traversal_progress_combiner_t *p,
             object_buffer_t<fifo_enforcer_sink_t::exit_read_t> *token,
-=======
-            traversal_progress_combiner_t *p,
-            scoped_ptr_t<fifo_enforcer_sink_t::exit_read_t> *token,
->>>>>>> e37c2205
             signal_t *interruptor)
             THROWS_ONLY(interrupted_exc_t) {
         rassert(region_is_superset(get_region(), start_point.get_domain()));
