--- conflicted
+++ resolved
@@ -29,11 +29,7 @@
                 "                        Can be specified multiple times to use multiple files.\n"
                 "  --metadata-file       Path to file or block device used for database metadata.\n");
     help->pagef("  -c, --cores           Number of cores to use for handling requests.\n"
-<<<<<<< HEAD
-                "      --no-set-affinity Do not set thread affinity (affinity is set by default).\n"  
-=======
                 "      --no-set-affinity Do not set thread affinity (affinity is set by default).\n"
->>>>>>> 18181159
                 "  -m, --max-cache-size  Maximum amount of RAM to use for caching disk\n"
                 "                        blocks, in megabytes. This should be ~80%% of\n" 
                 "                        the RAM you want RethinkDB to use.\n"
@@ -220,15 +216,10 @@
     flush_threshold,
     full_perfmon,
     no_set_affinity,
-<<<<<<< HEAD
     memcache_file,
     metadata_file,
     verbose,
     no_rogue
-=======
-    total_delete_queue_limit,
-    memcache_file
->>>>>>> 18181159
 };
 
 cmd_config_t parse_cmd_args(int argc, char *argv[]) {
@@ -308,10 +299,6 @@
                 {"heartbeat-timeout",    required_argument, 0, heartbeat_timeout},
                 {"no-rogue",             no_argument, 0, no_rogue},
                 {"full-perfmon",         no_argument, &do_full_perfmon, 1},
-<<<<<<< HEAD
-=======
-                {"total-delete-queue-limit", required_argument, 0, total_delete_queue_limit},
->>>>>>> 18181159
                 {"no-set-affinity",      no_argument, &do_no_set_affinity, 1},
                 {"memcached-file",       required_argument, 0, memcache_file},
                 {0, 0, 0, 0}
@@ -433,19 +420,11 @@
                 config.set_failover_file(optarg);
                 break;
             case full_perfmon:
-<<<<<<< HEAD
                 global_full_perfmon = true;
                 break;
             case no_set_affinity:
                 config.do_set_affinity = false;
                 break;
-=======
-                global_full_perfmon = true; break;
-            case no_set_affinity:
-                config.do_set_affinity = false; break;
-            case total_delete_queue_limit:
-                config.set_total_delete_queue_limit(optarg); break;
->>>>>>> 18181159
             case memcache_file:
                 config.import_config.add_import_file(optarg);
                 break;
@@ -555,21 +534,8 @@
     config.store_dynamic_config.cache.flush_dirty_size =
         (long long int)(config.store_dynamic_config.cache.max_dirty_size * FLUSH_AT_FRACTION_OF_UNSAVED_DATA_LIMIT);
 
-<<<<<<< HEAD
-    //slices divisable by the number of files
-    if ((config.store_static_config.btree.n_slices % config.store_dynamic_config.serializer_private.size()) != 0) {
-        if (slices_set_by_user) {
-            fail_due_to_user_error("Slices must be divisable by the number of files\n");
-        } else {
-            config.store_static_config.btree.n_slices -= config.store_static_config.btree.n_slices % config.store_dynamic_config.serializer_private.size();
-            if (config.store_static_config.btree.n_slices <= 0)
-                fail_due_to_user_error("Failed to set number of slices automatically. Please specify it manually by using the -s option.\n");
-        }
-    }
-=======
-    // HACK: Scales n_slices by the number of files.
+    // TODO MERGE: HACK: Scales n_slices by the number of files.
     config.store_static_config.btree.n_slices = slices_per_device * config.store_dynamic_config.serializer_private.size();
->>>>>>> 18181159
 
     /* Convert values which depends on others to be set first */
     int patch_log_memory;
@@ -1033,10 +999,7 @@
     replication_master_active = false;
     force_unslavify = false;
 
-<<<<<<< HEAD
     store_dynamic_config.cache.max_size = (long long int)(DEFAULT_MAX_CACHE_RATIO * get_available_ram());
-
-    store_static_config.cache.n_patch_log_blocks = DEFAULT_PATCH_LOG_SIZE / store_static_config.serializer.block_size().ser_value() / store_static_config.btree.n_slices;
 
     // TODO: This is hacky. It also doesn't belong here. Probably the metadata
     // store should really have a configuration structure of its own.
@@ -1044,8 +1007,4 @@
     metadata_store_dynamic_config.cache.max_size = 8 * MEGABYTE;
     metadata_store_dynamic_config.cache.max_dirty_size = 4 * MEGABYTE;
     metadata_store_dynamic_config.cache.flush_dirty_size = 2 * MEGABYTE;
-=======
-    store_static_config.serializer.unsafe_extent_size() = DEFAULT_EXTENT_SIZE;
-    store_static_config.serializer.unsafe_block_size() = DEFAULT_BTREE_BLOCK_SIZE;
->>>>>>> 18181159
-}
+}
