#include "request_handler/txt_memcached_handler.hpp"

#include <string.h>
#include "arch/arch.hpp"
#include "conn_fsm.hpp"
#include "btree/append_prepend_fsm.hpp"
#include "btree/delete_fsm.hpp"
#include "btree/get_fsm.hpp"
#include "btree/get_cas_fsm.hpp"
#include "btree/incr_decr_fsm.hpp"
#include "btree/set_fsm.hpp"
#include "server.hpp"
#include "perfmon.hpp"

#define DELIMS " \t\n\r"
#define MALFORMED_RESPONSE "ERROR\r\n"
#define UNIMPLEMENTED_RESPONSE "SERVER_ERROR functionality not supported\r\n"
#define STORAGE_SUCCESS "STORED\r\n"
#define STORAGE_FAILURE "NOT_STORED\r\n"
#define NOT_FOUND "NOT_FOUND\r\n"
#define INCR_DECR_ON_NON_NUMERIC_VALUE "CLIENT_ERROR cannot increment or decrement non-numeric value\r\n"
#define INCR_DECR_ON_NON_UINT_ARGUMENT "CLIENT_ERROR invalid numeric delta argument\r\n"
#define KEY_EXISTS "EXISTS\r\n"
#define DELETE_SUCCESS "DELETED\r\n"
#define RETRIEVE_TERMINATOR "END\r\n"
#define BAD_BLOB "CLIENT_ERROR bad data chunk\r\n"
#define TOO_LARGE "SERVER_ERROR object too large for cache\r\n"
#define MAX_COMMAND_SIZE 100
#define BAD_STAT "MALFORMED STAT REQUEST\r\n"

#define MAX_STATS_REQ_LEN 100

// Please read and understand the memcached protocol before modifying this
// file. If you only do a cursory readthrough, please check with someone who
// has read it in depth before committing.

class txt_memcached_get_request_t
{
public:
    // A txt_memcached_get_request_t supports more than one get at one time, so it takes several steps
    // to build it. First the constructor is called; then add_get() is called one or more times.
    
    txt_memcached_handler_t *rh;
    
    txt_memcached_get_request_t(txt_memcached_handler_t *rh, bool with_cas)
        : rh(rh), num_gets(0), curr_get(-1), with_cas(with_cas)
    {
    }

    bool add_get(btree_key *key) {
        if (num_gets < MAX_OPS_IN_REQUEST) {
            get_t *g = &gets[num_gets++];
            keycpy(&g->key, key);
            g->parent = this;
            g->ready = false;
            if (with_cas) rh->server->store->get_cas(key, g);
            else rh->server->store->get(key, g);
            return true;
        } else {
            return false;
        }
    }
    
    void dispatch() {
        curr_get = 0;   // allow pump() to go
        pump();
    }
    
    ~txt_memcached_get_request_t() {
    }

private:
    struct get_t :
        public store_t::get_callback_t,
        public data_transferred_callback
    {
        txt_memcached_get_request_t *parent;
        union {
            char key_memory[MAX_KEY_SIZE+sizeof(btree_key)];
            btree_key key;
        };
        
        const_buffer_group_t *buffer;   // Can be NULL
        store_t::get_callback_t::done_callback_t *callback;
        mcflags_t flags;
        cas_t cas;
        
        bool ready, sending;
        int buffer_being_sent;
        
        void value(const_buffer_group_t *b, store_t::get_callback_t::done_callback_t *cb, mcflags_t f, cas_t c) {
            assert(b);
            buffer = b;
            callback = cb;
            flags = f;
            cas = c;
            ready = true;
            sending = false;
            parent->pump();
        }
        
        void not_found() {
            buffer = NULL;
            ready = true;
            sending = false;
            parent->pump();
        }
        
        void write() {
            sending = true;
            if (buffer) {
                if (parent->with_cas) {
                    parent->rh->conn_fsm->sbuf->printf(
                        "VALUE %*.*s %u %u %llu\r\n",
                        key.size, key.size, key.contents, flags, buffer->get_size(), cas);
                } else {
                    assert(cas == 0);
                    parent->rh->conn_fsm->sbuf->printf(
                        "VALUE %*.*s %u %u\r\n",
                        key.size, key.size, key.contents, flags, buffer->get_size());
                }
                if (buffer->get_size() < MAX_BUFFERED_GET_SIZE) {
                    for (int i = 0; i < (signed)buffer->buffers.size(); i++) {
                        const_buffer_group_t::buffer_t b = buffer->buffers[i];
                        parent->rh->conn_fsm->sbuf->append((const char *)b.data, b.size);
                    }
                    callback->have_copied_value();
                    parent->rh->conn_fsm->sbuf->printf("\r\n");
                    done();
                } else {
                    buffer_being_sent = -1;
                    on_data_transferred();   // Start the data transfer loop
                }
            } else {
                done();
            }
        }
        
        void on_data_transferred() {
            buffer_being_sent++;
            if (buffer_being_sent == (int)buffer->buffers.size()) {
                callback->have_copied_value();
                parent->rh->conn_fsm->sbuf->printf("\r\n");
                done();
            } else {
                parent->rh->write_value((const char *)buffer->buffers[buffer_being_sent].data, buffer->buffers[buffer_being_sent].size, this);
            }
        }
        
        void done() {
            assert(&parent->gets[parent->curr_get] == this);
            parent->curr_get++;
            parent->pump();
        }
    };
    get_t gets[MAX_OPS_IN_REQUEST];
    int num_gets, curr_get;
    
    bool with_cas;
    
    void pump() {
        if (curr_get == -1) return;   // So we don't finish before we're done starting
        if (curr_get < num_gets) {
            get_t *g = &gets[curr_get];
            if (g->ready && !g->sending) {
                g->write();   // When this completes, it will increment curr_fsm and call pump()
            }
        } else {
            rh->conn_fsm->sbuf->printf(RETRIEVE_TERMINATOR);
            rh->request_complete();
            delete this;
        }
    }
};

class txt_memcached_set_request_t :
    public store_t::set_callback_t
{
    request_handler_t *rh;
    data_provider_t *data;
    bool noreply;
    
public:
    txt_memcached_set_request_t(
        txt_memcached_handler_t *rh,
        btree_key *key,
        data_provider_t *data,
        btree_set_fsm_t::set_type_t type,
        btree_value::mcflags_t flags,
        btree_value::exptime_t exptime,
        btree_value::cas_t req_cas,
        bool noreply)
        : rh(rh), data(data), noreply(noreply)
    {
        switch (type) {
            case btree_set_fsm_t::set_type_set:
                rh->server->store->set(key, data, flags, convert_exptime(exptime), this);
                break;
            case btree_set_fsm_t::set_type_add:
                rh->server->store->add(key, data, flags, convert_exptime(exptime), this);
                break;
            case btree_set_fsm_t::set_type_replace:
                rh->server->store->replace(key, data, flags, convert_exptime(exptime), this);
                break;
            case btree_set_fsm_t::set_type_cas:
                rh->server->store->cas(key, data, flags, convert_exptime(exptime), req_cas, this);
                break;
        }
    }

    ~txt_memcached_set_request_t() {
        delete data;
    }

    void stored() {
        if (!noreply) rh->conn_fsm->sbuf->printf(STORAGE_SUCCESS);
        done();
    }
    
    void not_stored() {
        if (!noreply) rh->conn_fsm->sbuf->printf(STORAGE_FAILURE);
        done();
    }
    
    void exists() {
        if (!noreply) rh->conn_fsm->sbuf->printf(KEY_EXISTS);
        done();
    }
    
    void not_found() {
        if (!noreply) rh->conn_fsm->sbuf->printf(NOT_FOUND);
        done();
    }
    
    void too_large() {
        if (!noreply) rh->conn_fsm->sbuf->printf(TOO_LARGE);
        done();
    }
    
    void data_provider_failed() {
        // read_data() handles printing the error
        done();
    }
    
    void done() {
        if (!noreply) rh->request_complete();
        delete this;
    }

    // This is protocol.txt, verbatim:
    // Some commands involve a client sending some kind of expiration time
    // (relative to an item or to an operation requested by the client) to
    // the server. In all such cases, the actual value sent may either be
    // Unix time (number of seconds since January 1, 1970, as a 32-bit
    // value), or a number of seconds starting from current time. In the
    // latter case, this number of seconds may not exceed 60*60*24*30 (number
    // of seconds in 30 days); if the number sent by a client is larger than
    // that, the server will consider it to be real Unix time value rather
    // than an offset from current time.

    // TODO: Move this elsewhere (binary protocol and some other request handlers need it).
    btree_value::exptime_t convert_exptime(btree_value::exptime_t exptime) {
        if (exptime <= 60*60*24*30 && exptime > 0) {
            exptime += time(NULL);
        }
        // TODO: Do we need to handle exptimes in the past here?
        return exptime;
    }
};

class txt_memcached_incr_decr_request_t :
    public store_t::incr_decr_callback_t
{
    txt_memcached_handler_t *rh;
    bool noreply;
    
public:
    txt_memcached_incr_decr_request_t(txt_memcached_handler_t *rh, btree_key *key, bool increment, long long delta, bool noreply)
        : rh(rh), noreply(noreply)
    {
        if (increment) rh->server->store->incr(key, delta, this);
        else rh->server->store->decr(key, delta, this);
    }

    ~txt_memcached_incr_decr_request_t() {
    }
    
    void success(unsigned long long new_value) {
        if (!noreply) {
            rh->conn_fsm->sbuf->printf("%llu\r\n", new_value);
            rh->request_complete();
        }
        delete this;
    }
    
    void not_found() {
        if (!noreply) {
            rh->conn_fsm->sbuf->printf(NOT_FOUND);
            rh->request_complete();
        }
        delete this;
    }
    
    void not_numeric() {
        if (!noreply) {
            rh->conn_fsm->sbuf->printf(INCR_DECR_ON_NON_NUMERIC_VALUE);
            rh->request_complete();
        }
        delete this;
    }
};

class txt_memcached_append_prepend_request_t :
    public store_t::append_prepend_callback_t
{
    txt_memcached_handler_t *rh;
    bool noreply;
    data_provider_t *data;
    
public:
    txt_memcached_append_prepend_request_t(txt_memcached_handler_t *rh, btree_key *key, data_provider_t *data, bool append, bool noreply)
        : rh(rh), noreply(noreply), data(data)
    {
        if (append) rh->server->store->append(key, data, this);
        else rh->server->store->prepend(key, data, this);
    }

    ~txt_memcached_append_prepend_request_t() {
        delete data;
    }

    void success() {
        if (!noreply) {
            rh->conn_fsm->sbuf->printf(STORAGE_SUCCESS);
            rh->request_complete();
        }
        delete this;
    }
    
    void too_large() {
        if (!noreply) {
            rh->conn_fsm->sbuf->printf(STORAGE_FAILURE);
            rh->request_complete();
        }
        delete this;
    }
    
    void not_found() {
        if (!noreply) {
            rh->conn_fsm->sbuf->printf(STORAGE_FAILURE);
            rh->request_complete();
        }
        delete this;
    }
    
    void data_provider_failed() {
        // read_data() handles printing the error.
        if (!noreply) rh->request_complete();
        delete this;
    }
};

class txt_memcached_delete_request_t :
    public store_t::delete_callback_t
{
    request_handler_t *rh;
    bool noreply;

public:
    txt_memcached_delete_request_t(txt_memcached_handler_t *rh, btree_key *key, bool noreply)
        : rh(rh), noreply(noreply)
    {
        rh->server->store->delete_key(key, this);
    }

    ~txt_memcached_delete_request_t() {
    }

    void deleted() {
        if (!noreply) {
            rh->conn_fsm->sbuf->printf(DELETE_SUCCESS);
            rh->request_complete();
        }
        delete this;
    }
    
    void not_found() {
        if (!noreply) {
            rh->conn_fsm->sbuf->printf(NOT_FOUND);
            rh->request_complete();
        }
        delete this;
    }
};

class txt_memcached_perfmon_request_t :
    public cpu_message_t,   // For call_later_on_this_cpu()
    public perfmon_callback_t
{
    txt_memcached_handler_t *rh;
    
public:
    txt_memcached_perfmon_request_t(txt_memcached_handler_t *rh, const char *fields_beg, size_t fields_len)
        : rh(rh) {

        assert(fields_len <= MAX_STATS_REQ_LEN);

        memcpy(fields, fields_beg, fields_len);

        if (perfmon_get_stats(&stats, this)) {
        
            /* The world is not ready for the power of completing a request immediately.
            So we delay so that the request handler doesn't get confused.  We don't know
            if this is necessary. */

            call_later_on_this_cpu(this);
        }
    }
    
    void on_cpu_switch() {
        on_perfmon_stats();
    }
    
    void on_perfmon_stats() {
        build_response(rh->conn_fsm->sbuf);
        rh->request_complete();
        delete this;
    }

    void build_response(linked_buf_t *sbuf) {

        if (strlen(fields) == 0) {
            for (perfmon_stats_t::iterator iter = stats.begin(); iter != stats.end(); iter++) {
                sbuf->printf("STAT %s %s\r\n", iter->first.c_str(), iter->second.c_str());
            }
            
        } else {
            char *fields_ptr = fields;
            char *stat;
            while ((stat = strtok_r(NULL, DELIMS, &fields_ptr))) {
                sbuf->printf("STAT %s ", stat);
                std::string s(stat);
                perfmon_stats_t::iterator stat_entry = stats.find(s);
                if (stat_entry == stats.end()) {
                    sbuf->printf("NOT FOUND\r\n");
                } else {
                    sbuf->printf("%s\r\n", stat_entry->second.c_str());
                }
            }
        }
        sbuf->printf("END\r\n");
    }

public:
    perfmon_stats_t stats;
    
    //! \brief which fields user is requesting, empty indicates all fields
    char fields[MAX_STATS_REQ_LEN];

private:
    DISABLE_COPYING(txt_memcached_perfmon_request_t);
};




class disable_gc_request_t :
    public server_t::all_gc_disabled_callback_t,  // gives us multiple_users_seen
    public cpu_message_t,   // As with txt_memcached_perfmon_request_t, for call_later_on_this_cpu()
    public home_cpu_mixin_t
{
    txt_memcached_handler_t *rh;
    
public:
    disable_gc_request_t(txt_memcached_handler_t *rh)
        : rh(rh), done(false) {

        rh->server->disable_gc(this);
        done = true;
    }

    void on_cpu_switch() {
        on_gc_disabled();
    }

    void on_gc_disabled() {
        if (!continue_on_cpu(home_cpu, this)) {
            return;
        }

        if (!done) {
            call_later_on_this_cpu(this);
            return;
        }

        build_response(rh->conn_fsm->sbuf);
        rh->request_complete();
        delete this;
    }

    void build_response(linked_buf_t *sbuf) {
        // TODO: figure out what to print here.
        sbuf->printf("DISABLED%s\r\n", multiple_users_seen ? " (Warning: multiple users think they're the one who disabled the gc.)" : "");
    }
private:
    bool done;
    DISABLE_COPYING(disable_gc_request_t);
};

class enable_gc_request_t :
    public server_t::all_gc_enabled_callback_t,  // gives us multiple_users_seen
    public cpu_message_t,
    public home_cpu_mixin_t
{
    txt_memcached_handler_t *rh;
    
public:
    enable_gc_request_t(txt_memcached_handler_t *rh)
        : rh(rh), done(false) {

        rh->server->enable_gc(this);
        done = true;
    }

    void on_cpu_switch() {
        on_gc_enabled();
    }

    void on_gc_enabled() {
        if (!continue_on_cpu(home_cpu, this)) {
            return;
        }

        if (!done) {
            call_later_on_this_cpu(this);
            return;
        }

        build_response(rh->conn_fsm->sbuf);
        rh->request_complete();
        delete this;
    }

    void build_response(linked_buf_t *sbuf) {
        // TODO: figure out what to print here.
        sbuf->printf("ENABLED%s\r\n", multiple_users_seen ? " (Warning: gc was already enabled.)" : "");
    }

private:
    bool done;
    DISABLE_COPYING(enable_gc_request_t);
};



// Process commands received from the user
txt_memcached_handler_t::parse_result_t txt_memcached_handler_t::parse_request(event_t *event) {
    assert(event->state == conn_fsm);

    // check if we're supposed to be reading a binary blob
    if (loading_data) {
        return read_data();
    }

    // Find the first line in the buffer
    // This is only valid if we are not reading binary data (we're reading for a command)
    char *line_end = (char *)memchr(conn_fsm->rbuf, '\n', conn_fsm->nrbuf);
    if (line_end == NULL) {   //make sure \n is in the buffer
        if (conn_fsm->nrbuf > MAX_COMMAND_SIZE) {
            conn_fsm->consume(MAX_COMMAND_SIZE);
            return malformed_request();
        } else {
            return request_handler_t::op_partial_packet;
        }
    }
    unsigned int line_len = line_end - conn_fsm->rbuf + 1;

    //if \n is at the beginning of the buffer, or if it is not preceeded by \r, the request is malformed
    if (line_end == conn_fsm->rbuf || line_end[-1] != '\r') {
        conn_fsm->consume(line_len);
        return malformed_request();
    }

    // if we're not reading a binary blob, then the line will be a string - let's null terminate it
    *line_end = '\0';

    // get the first token to determine the command
    char *state;
    char *cmd_str = strtok_r(conn_fsm->rbuf, DELIMS, &state);

    if(cmd_str == NULL) {
        conn_fsm->consume(line_len);
        return malformed_request();
    }

    // Execute command
    if(!strcmp(cmd_str, "get")) {    // check for retrieval commands
        return get(state, line_len, false);
    } else if(!strcmp(cmd_str, "gets")) {
        return get(state, line_len, true);

    } else if(!strcmp(cmd_str, "set")) {     // check for storage commands
        return parse_storage_command(SET, state, line_len);
    } else if(!strcmp(cmd_str, "add")) {
        return parse_storage_command(ADD, state, line_len);
    } else if(!strcmp(cmd_str, "replace")) {
        return parse_storage_command(REPLACE, state, line_len);
    } else if(!strcmp(cmd_str, "append")) {
        return parse_storage_command(APPEND, state, line_len);
    } else if(!strcmp(cmd_str, "prepend")) {
        return parse_storage_command(PREPEND, state, line_len);
    } else if(!strcmp(cmd_str, "cas")) {
        return parse_storage_command(CAS, state, line_len);

    } else if(!strcmp(cmd_str, "delete")) {
        return remove(state, line_len);

    } else if(!strcmp(cmd_str, "incr")) {
        return parse_adjustment(true, state, line_len);
    } else if(!strcmp(cmd_str, "decr")) {
        return parse_adjustment(false, state, line_len);
    } else if(!strcmp(cmd_str, "quit")) {
        // Make sure there's no more tokens
        if (strtok_r(NULL, DELIMS, &state)) {  //strtok will return NULL if there are no more tokens
            conn_fsm->consume(line_len);
            return malformed_request();
        }
        // Quit the connection
        conn_fsm->consume(conn_fsm->nrbuf);
        return request_handler_t::op_req_quit;

    } else if(!strcmp(cmd_str, "shutdown")) {
        // Make sure there's no more tokens
        if (strtok_r(NULL, DELIMS, &state)) {  //strtok will return NULL if there are no more tokens
            conn_fsm->consume(line_len);
            return malformed_request();
        }
        // Shutdown the server
        // clean out the rbuf
        conn_fsm->consume(conn_fsm->nrbuf);
        
        server->shutdown();
        
        return request_handler_t::op_req_quit;

    } else if(!strcmp(cmd_str, "stats") || !strcmp(cmd_str, "stat")) {
        return parse_stat_command(line_len, cmd_str);
    } else if(!strcmp(cmd_str, "rethinkdbctl")) {
        return parse_gc_command(line_len, state);

    } else {
        // Invalid command
        conn_fsm->consume(line_len);
        return malformed_request();
    }
}

txt_memcached_handler_t::parse_result_t txt_memcached_handler_t::parse_adjustment(bool increment, char *state, unsigned int line_len) {
    char *key_tmp = strtok_r(NULL, DELIMS, &state);
    char *value_str = strtok_r(NULL, DELIMS, &state);
    char *noreply_str = strtok_r(NULL, DELIMS, &state); //optional

    if (key_tmp == NULL || value_str == NULL) {
        return malformed_request();
    }
    bool noreply = false;
    if (noreply_str != NULL) {
        if (!strcmp(noreply_str, "noreply")) {
            noreply = true;
        } else {
            conn_fsm->consume(line_len);
            return malformed_request();
        }
    }

    node_handler::str_to_key(key_tmp, &key);
<<<<<<< HEAD
    long long delta = atoll(value_str);
    new txt_memcached_incr_decr_request_t(this, &key, increment, delta, noreply);
=======
    // First convert to signed long to catch negative arguments (strtoull handles them as valid unsigned numbers)
    signed long long signed_delta = strtoll(value_str, NULL, 10);
    char *endptr = NULL;
    unsigned long long delta = strtoull(value_str, &endptr, 10);
    if (*endptr != '\0' || signed_delta < 0) {
        if (!noreply) {
            conn_fsm->sbuf->printf(INCR_DECR_ON_NON_UINT_ARGUMENT);
            request_complete();
        }
    } else {
        new txt_memcached_incr_decr_request_t(this, &key, increment, delta, noreply);
    }
>>>>>>> 86afa6b4

    conn_fsm->consume(line_len);

    if (noreply)
        return request_handler_t::op_req_parallelizable;
    else
        return request_handler_t::op_req_complex;
}

txt_memcached_handler_t::parse_result_t txt_memcached_handler_t::parse_storage_command(storage_command command, char *state, unsigned int line_len) {
    char *key_tmp = strtok_r(NULL, DELIMS, &state);
    char *mcflags_str = strtok_r(NULL, DELIMS, &state);
    char *exptime_str = strtok_r(NULL, DELIMS, &state);
    char *bytes_str = strtok_r(NULL, DELIMS, &state);
    char *cas_str = NULL;
    if (command == CAS)
        cas_str = strtok_r(NULL, DELIMS, &state);
    char *noreply_str = strtok_r(NULL, DELIMS, &state); //optional

    //check for proper number of arguments
    if ((key_tmp == NULL || mcflags_str == NULL || exptime_str == NULL || bytes_str == NULL || (command == CAS && cas_str == NULL))) {
        conn_fsm->consume(line_len);
        return malformed_request();
    }

    cmd = command;
    node_handler::str_to_key(key_tmp, &key);

    char *invalid_char;
    mcflags = strtoul(mcflags_str, &invalid_char, 10);  //a 32 bit integer.  int alone does not guarantee 32 bit length
    if (*invalid_char != '\0') {  // ensure there were no improper characters in the token - i.e. parse was successful
        conn_fsm->consume(line_len);
        return malformed_request();
    }

    exptime = strtoul(exptime_str, &invalid_char, 10);
    if (*invalid_char != '\0') {
        conn_fsm->consume(line_len);
        return malformed_request();
    }

    bytes = strtoul(bytes_str, &invalid_char, 10);
    if (*invalid_char != '\0') {
        conn_fsm->consume(line_len);
        return malformed_request();
    }

    if (cmd == CAS) {
        cas = strtoull(cas_str, &invalid_char, 10);
        if (*invalid_char != '\0') {
            conn_fsm->consume(line_len);
            return malformed_request();
        }
    }

    this->noreply = false;
    if (noreply_str != NULL) {
        if (!strcmp(noreply_str, "noreply")) {
            this->noreply = true;
        } else {
            conn_fsm->consume(line_len);
            return malformed_request();
        }
    }

    conn_fsm->consume(line_len); //consume the line
    loading_data = true;
    return read_data();
}

void txt_memcached_handler_t::on_large_value_completed(bool success) {
    // Used for consuming data from the socket. XXX: This should be renamed.
    assert(success);
}

txt_memcached_handler_t::parse_result_t txt_memcached_handler_t::read_data() {
    check("memcached handler should be in loading data state", !loading_data);
    
    /* This function is a messy POS. It is possibly called many times per request, and it
    performs several different roles, some of which I don't entirely understand. */
    
    data_provider_t *dp;
    bool is_large = bytes > MAX_BUFFERED_SET_SIZE;
    if (!is_large) {
        if (conn_fsm->nrbuf < bytes + 2){ // check that the buffer contains enough data.  must also include \r\n
            return request_handler_t::op_partial_packet;
        }
        loading_data = false;
        if (conn_fsm->rbuf[bytes] != '\r' || conn_fsm->rbuf[bytes+1] != '\n') {
            conn_fsm->sbuf->printf(BAD_BLOB);
            conn_fsm->consume(bytes+2);
            return request_handler_t::op_malformed;
        }
        dp = new buffered_data_provider_t(conn_fsm->rbuf, bytes);
        conn_fsm->consume(bytes+2);
    } else {
        if (this->data_provider) {
            /* We already dispatched a request to the KVS and the rh_data_provider_t fed it data.
            Now we're checking to make sure that it ends in "\r\n" so we can sign off on the
            rh_data_provider_t so that it sends a "success" rather than "failure" to its caller. */
            if (conn_fsm->nrbuf < 2) {
                return request_handler_t::op_partial_packet;
            }
            bool well_formed = conn_fsm->rbuf[0] == '\r' && conn_fsm->rbuf[1] == '\n';
            conn_fsm->consume(2);
            this->data_provider->fill_complete(well_formed);
            this->data_provider = NULL;
            loading_data = false;
            if (well_formed) {
                return request_handler_t::op_req_complex;
            } else {
                conn_fsm->sbuf->printf(BAD_BLOB);
                return request_handler_t::op_malformed;
            }
        } else {
            dp = new rh_data_provider_t(this, bytes);
        }
    }
    
    /* We might not reach this point in the function; there's a good chance of having bailed out
    above for various reasons, like if we had already started a request or something. */
    
    switch(cmd) {
        case SET:
            new txt_memcached_set_request_t(this, &key, dp, btree_set_fsm_t::set_type_set, mcflags, exptime, 0, noreply);
            break;
        case ADD:
            new txt_memcached_set_request_t(this, &key, dp, btree_set_fsm_t::set_type_add, mcflags, exptime, 0, noreply);
            break;
        case REPLACE:
            new txt_memcached_set_request_t(this, &key, dp, btree_set_fsm_t::set_type_replace, mcflags, exptime, 0, noreply);
            break;
        case CAS:
            new txt_memcached_set_request_t(this, &key, dp, btree_set_fsm_t::set_type_cas, mcflags, exptime, cas, noreply);
            break;
        // APPEND and PREPEND always ignore flags and exptime.
        case APPEND:
            new txt_memcached_append_prepend_request_t(this, &key, dp, true, noreply);
            break;
        case PREPEND:
            new txt_memcached_append_prepend_request_t(this, &key, dp, false, noreply);
            break;
        default:
            fail("Bad storage command.");
    }
    
    if (!is_large) {
        if (noreply)
            return request_handler_t::op_req_parallelizable;
        else
            return request_handler_t::op_req_complex;
    } else {
        return request_handler_t::op_req_complex;
    }
}

txt_memcached_handler_t::parse_result_t txt_memcached_handler_t::malformed_request() {
    conn_fsm->sbuf->printf(MALFORMED_RESPONSE);
    return request_handler_t::op_malformed;
}

txt_memcached_handler_t::parse_result_t txt_memcached_handler_t::unimplemented_request() {
    conn_fsm->sbuf->printf(UNIMPLEMENTED_RESPONSE);
    return request_handler_t::op_malformed;
}

txt_memcached_handler_t::parse_result_t txt_memcached_handler_t::get(char *state, unsigned int line_len, bool with_cas) {
    txt_memcached_handler_t::parse_result_t res;

    char *key_str = strtok_r(NULL, DELIMS, &state);
    if (key_str == NULL) { 
        res = malformed_request();
    } else {
        txt_memcached_get_request_t *rq = new txt_memcached_get_request_t(this, with_cas);

        do {
            if (strlen(key_str) >  MAX_KEY_SIZE) {
                //check to make sure the key isn't too long
                res = malformed_request();
                delete rq;
                goto error_breakout;
            }
            node_handler::str_to_key(key_str, &key);

            if (!rq->add_get(&key)) {
                // We can't fit any more operations, let's just break
                // and complete the ones we already sent out to other
                // cores.
                break;

                // TODO: to a user, it will look like some of his
                // requests aren't satisfied. We need to notify them
                // somehow.
            }

            key_str = strtok_r(NULL, DELIMS, &state);

        } while(key_str);
        
        rq->dispatch();

        res = request_handler_t::op_req_complex;
    }
    //clean out the rbuf
error_breakout:
    conn_fsm->consume(line_len); //XXX this line must always be called (no returning from anywhere else)
    return res;
}

txt_memcached_handler_t::parse_result_t txt_memcached_handler_t::remove(char *state, unsigned int line_len) {
    char *key_str = strtok_r(NULL, DELIMS, &state);
    if (key_str == NULL) {
        conn_fsm->consume(line_len);
        return malformed_request();
    }

    unsigned long time = 0;
    this->noreply = false;
    char *time_or_noreply_str = strtok_r(NULL, DELIMS, &state);
    if (time_or_noreply_str != NULL) {
        if (!strcmp(time_or_noreply_str, "noreply")) {
            this->noreply = true;
        } else { //must represent a time, then
            char *invalid_char;
            time = strtoul(time_or_noreply_str, &invalid_char, 10);
            if (*invalid_char != '\0')  // ensure there were no improper characters in the token - i.e. parse was successful
                return unimplemented_request();

            // see if there's a noreply arg too
            char *noreply_str = strtok_r(NULL, DELIMS, &state);
            if (noreply_str != NULL) {
                if (!strcmp(noreply_str, "noreply")) {
                    this->noreply = true;
                } else {
                    conn_fsm->consume(line_len);
                    return malformed_request();
                }
            }
        }
    }

    node_handler::str_to_key(key_str, &key);

    // Create request
    new txt_memcached_delete_request_t(this, &key, this->noreply);

    //clean out the rbuf
    conn_fsm->consume(line_len);

    if (this->noreply)
        return request_handler_t::op_req_parallelizable;
    else
        return request_handler_t::op_req_complex;
}

txt_memcached_handler_t::parse_result_t txt_memcached_handler_t::parse_stat_command(unsigned int line_len, char *cmd_str) {
    if(line_len > MAX_STATS_REQ_LEN) {
        //stat line is too big (if we run in to this alot increase MAX_STATS_REQ_LEN
        conn_fsm->sbuf->printf("%sTOO BIG\n", BAD_STAT);
        return request_handler_t::op_req_send_now;
    }
    size_t offset = strlen(cmd_str) + 1 + (cmd_str - conn_fsm->rbuf);
    if (offset < line_len) {
        new txt_memcached_perfmon_request_t(this, conn_fsm->rbuf + offset, line_len - offset);
    } else {
        new txt_memcached_perfmon_request_t(this, "0", 1);
    }
    conn_fsm->consume(line_len);
    return request_handler_t::op_req_complex;
}

txt_memcached_handler_t::parse_result_t txt_memcached_handler_t::parse_gc_command(unsigned int line_len, char *state) {
    
    const char *subcommand = strtok_r(NULL, DELIMS, &state);

    if (subcommand == NULL) {
        conn_fsm->consume(line_len);
        return malformed_request();
    }

    if (!strcmp(subcommand, "gc")) {
        const char *gc_subcommand = strtok_r(NULL, DELIMS, &state);

        if (gc_subcommand == NULL) {
            conn_fsm->consume(line_len);
            return malformed_request();
        } else if (!strcmp(gc_subcommand, "disable")) {
            if (strtok_r(NULL, DELIMS, &state)) {
                conn_fsm->consume(line_len);
                return malformed_request();
            }
            conn_fsm->consume(line_len);
                
            new disable_gc_request_t(this);
            return request_handler_t::op_req_complex;
        } else if (!strcmp(gc_subcommand, "enable")) {
            if (strtok_r(NULL, DELIMS, &state)) {
                conn_fsm->consume(line_len);
                return malformed_request();
            }
            conn_fsm->consume(line_len);
                
            new enable_gc_request_t(this);
            return request_handler_t::op_req_complex;
        } else {
            conn_fsm->consume(line_len);
            return malformed_request();
        }
    } else if (!strcmp(subcommand, "help")) {
        if (strtok_r(NULL, DELIMS, &state)) {
            conn_fsm->consume(line_len);
            return malformed_request();
        }

        conn_fsm->consume(line_len);

        conn_fsm->sbuf->printf("Commonly used commands:\n  rethinkdbctl gc disable\n  rethinkdbctl gc enable\n");
        return request_handler_t::op_req_send_now;
    } else {
        // Invalid command.
        conn_fsm->consume(line_len);
        return malformed_request();
    }
}<|MERGE_RESOLUTION|>--- conflicted
+++ resolved
@@ -674,10 +674,6 @@
     }
 
     node_handler::str_to_key(key_tmp, &key);
-<<<<<<< HEAD
-    long long delta = atoll(value_str);
-    new txt_memcached_incr_decr_request_t(this, &key, increment, delta, noreply);
-=======
     // First convert to signed long to catch negative arguments (strtoull handles them as valid unsigned numbers)
     signed long long signed_delta = strtoll(value_str, NULL, 10);
     char *endptr = NULL;
@@ -690,7 +686,6 @@
     } else {
         new txt_memcached_incr_decr_request_t(this, &key, increment, delta, noreply);
     }
->>>>>>> 86afa6b4
 
     conn_fsm->consume(line_len);
 
