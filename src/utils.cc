#include "utils.hpp"

#include <signal.h>
#include <stdlib.h>
#include <string.h>
#include <unistd.h>
#include <stdarg.h>
#include "arch/arch.hpp"

void generic_crash_handler(int signum) {
<<<<<<< HEAD
    crash("Internal crash detected.");
=======
    if (signum == SIGSEGV) {
        fail("Segmentation fault.");
    } else {
        fail("Unexpected signal: %d\n", signum);
    }
>>>>>>> 4e61857c
}

void ignore_crash_handler(int signum) {}

void install_generic_crash_handler() {
    struct sigaction action;
    bzero(&action, sizeof(action));
    action.sa_handler = generic_crash_handler;
    int res = sigaction(SIGSEGV, &action, NULL);
    guarantee_err(res == 0, "Could not install SEGV handler");

    bzero(&action, sizeof(action));
    action.sa_handler = ignore_crash_handler;
    res = sigaction(SIGPIPE, &action, NULL);
    guarantee_err(res == 0, "Could not install PIPE handler");
}

// fast non-null terminated string comparison
int sized_strcmp(const char *str1, int len1, const char *str2, int len2) {
    int min_len = std::min(len1, len2);
    int res = memcmp(str1, str2, min_len);
    if (res == 0)
        res = len1-len2;
    return res;
}

void print_hd(const void *vbuf, size_t offset, size_t ulength) {

    flockfile(stderr);

    const char *buf = (const char *)vbuf;
    ssize_t length = ulength;

    char bd_sample[16] = { 0xBD, 0xBD, 0xBD, 0xBD, 0xBD, 0xBD, 0xBD, 0xBD, 
                           0xBD, 0xBD, 0xBD, 0xBD, 0xBD, 0xBD, 0xBD, 0xBD };
    char zero_sample[16] = { 0x00, 0x00, 0x00, 0x00, 0x00, 0x00, 0x00, 0x00, 
                             0x00, 0x00, 0x00, 0x00, 0x00, 0x00, 0x00, 0x00 };
    char ff_sample[16] = { 0xff, 0xff, 0xff, 0xff, 0xff, 0xff, 0xff, 0xff, 
                           0xff, 0xff, 0xff, 0xff, 0xff, 0xff, 0xff, 0xff };

    bool skipped_last = false;
    while (length > 0) {

        bool skip = memcmp(buf, bd_sample, 16) == 0 ||
                    memcmp(buf, zero_sample, 16) == 0 ||
                    memcmp(buf, ff_sample, 16) == 0;
        if (skip) {
            if (!skipped_last) fprintf(stderr, "*\n");
        } else {
            fprintf(stderr, "%.8x  ", (unsigned int)offset);
            for (int i = 0; i < 16; i++) {
                if (i < (int)length) fprintf(stderr, "%.2hhx ", buf[i]);
                else fprintf(stderr, "   ");
            }
            fprintf(stderr, "| ");
            for (int i = 0; i < 16; i++) {
                if (i < (int)length) {
                    if (isprint(buf[i])) fputc(buf[i], stderr);
                    else fputc('.', stderr);
                } else {
                    fputc(' ', stderr);
                }
            }
            fprintf(stderr, "\n");
        }
        skipped_last = skip;

        offset += 16;
        buf += 16;
        length -= 16;
    }

    funlockfile(stderr);
}
<|MERGE_RESOLUTION|>--- conflicted
+++ resolved
@@ -8,15 +8,11 @@
 #include "arch/arch.hpp"
 
 void generic_crash_handler(int signum) {
-<<<<<<< HEAD
-    crash("Internal crash detected.");
-=======
     if (signum == SIGSEGV) {
-        fail("Segmentation fault.");
+        crash("Segmentation fault.");
     } else {
-        fail("Unexpected signal: %d\n", signum);
+        crash("Unexpected signal: %d\n", signum);
     }
->>>>>>> 4e61857c
 }
 
 void ignore_crash_handler(int signum) {}
