// Copyright 2010-2013 RethinkDB, all rights reserved.
#include "arch/runtime/message_hub.hpp"

#include <math.h>
#include <unistd.h>
#include <algorithm>

#include "config/args.hpp"
#include "arch/runtime/event_queue.hpp"
#include "arch/runtime/thread_pool.hpp"
#include "logger.hpp"

// Set this to 1 if you would like some "unordered" messages to be unordered.
#ifndef NDEBUG
#define RDB_RELOOP_MESSAGES 0
#endif

linux_message_hub_t::linux_message_hub_t(linux_event_queue_t *queue,
                                         linux_thread_pool_t *thread_pool,
                                         threadnum_t current_thread)
    : queue_(queue), thread_pool_(thread_pool), current_thread_(current_thread) {

    queue_->watch_resource(event_.get_notify_fd(), poll_event_in, this);
}

linux_message_hub_t::~linux_message_hub_t() {
    for (int i = 0; i < thread_pool_->n_threads; i++) {
        guarantee(queues_[i].msg_local_list.empty());
    }
    for (int p = MESSAGE_SCHEDULER_MIN_PRIORITY;
         p <= MESSAGE_SCHEDULER_MAX_PRIORITY;
         ++p) {
        
        guarantee(get_priority_msg_list(p).empty());
    }

    guarantee(incoming_messages_.empty());
}

void linux_message_hub_t::do_store_message(threadnum_t nthread, linux_thread_message_t *msg) {
    rassert(0 <= nthread.threadnum && nthread.threadnum < thread_pool_->n_threads);
    queues_[nthread.threadnum].msg_local_list.push_back(msg);
}

// Collects a message for a given thread onto a local list.
void linux_message_hub_t::store_message_ordered(threadnum_t nthread,
                                                linux_thread_message_t *msg) {
    rassert(!msg->is_ordered); // Each message object can only be enqueued once,
                               // and once it is removed, is_ordered is reset to false.
#ifndef NDEBUG
#if RDB_RELOOP_MESSAGES
    // We default to 1, not zero, to allow store_message_sometime messages to sometimes jump ahead of
    // store_message messages.
    msg->reloop_count_ = 1;
#else
    msg->reloop_count_ = 0;
#endif
#endif  // NDEBUG
    msg->is_ordered = true;
    do_store_message(nthread, msg);
}

int rand_reloop_count() {
    int x;
    frexp(randint(10000) / 10000.0, &x);
    int ret = -x;
    rassert(ret >= 0);
    return ret;
}

void linux_message_hub_t::store_message_sometime(threadnum_t nthread, linux_thread_message_t *msg) {
#ifndef NDEBUG
#if RDB_RELOOP_MESSAGES
    msg->reloop_count_ = rand_reloop_count();
#else
    msg->reloop_count_ = 0;
#endif
#endif  // NDEBUG
    do_store_message(nthread, msg);
}


void linux_message_hub_t::insert_external_message(linux_thread_message_t *msg) {
    bool do_wake_up;
    {
        spinlock_acq_t acq(&incoming_messages_lock_);
        do_wake_up = incoming_messages_.empty();
        incoming_messages_.push_back(msg);
    }

    // Wakey wakey eggs and bakey
    if (do_wake_up) {
        event_.wakey_wakey();
    }
}

linux_message_hub_t::msg_list_t &linux_message_hub_t::get_priority_msg_list(int priority) {
    rassert(priority >= MESSAGE_SCHEDULER_MIN_PRIORITY);
    rassert(priority <= MESSAGE_SCHEDULER_MAX_PRIORITY);
    return priority_msg_lists_[priority - MESSAGE_SCHEDULER_MIN_PRIORITY];
}

void linux_message_hub_t::on_event(int events) {
    if (events != poll_event_in) {
        logERR("Unexpected event mask: %d", events);
    }

    // You must read wakey-wakeys so that the pipe-based implementation doesn't fill
    // up and so that poll-based event triggering doesn't infinite-loop.
    event_.consume_wakey_wakeys();

<<<<<<< HEAD
    msg_list_t msg_list;

    // Pull the messages
    {
        spinlock_acq_t acq(&incoming_messages_lock_);
        msg_list.append_and_clear(&incoming_messages_);
    }

    while (linux_thread_message_t *m = msg_list.head()) {
        msg_list.remove(m);
#ifndef NDEBUG
        if (m->reloop_count_ > 0) {
            --m->reloop_count_;
            do_store_message(current_thread_, m);
            continue;
=======
#ifndef NDEBUG
    start_watchdog(); // Initialize watchdog before handling messages
#endif

    // We loop until we have processed at least the initial batch of events.
    // Note that we let new messages in while we do this, which might be
    // scheduled ahead of the initial messages based on their priority.

    const int num_priorities = MESSAGE_SCHEDULER_MAX_PRIORITY - MESSAGE_SCHEDULER_MIN_PRIORITY + 1;
    size_t num_initial_msgs_left_to_process[num_priorities];
    bool initial_pass = true;
    do {
        // TODO! Maybe refactor part below (put it into a function):
        // Pull new messages
        {
            // We do this in two steps to release the spinlock faster.
            // append_and_clear is a very cheap operation, while
            // assigning each message to a different priority queue
            // is more expensive.
            msg_list_t new_messages;
            // Pull the messages
            {
                spinlock_acq_t acq(&incoming_messages_lock_);
                new_messages.append_and_clear(&incoming_messages_);
            }
            // Sort the messages into their respective priority queues
            while (linux_thread_message_t *m = new_messages.head()) {
                new_messages.remove(m);
                int effective_priority = m->priority;
                if (m->is_ordered) {
                    // Ordered messages are treated as if they had
                    // priority MESSAGE_SCHEDULER_ORDERED_PRIORITY.
                    // This ensures that they can never bypass another
                    // ordered message.
                    effective_priority = MESSAGE_SCHEDULER_ORDERED_PRIORITY;
                    m->is_ordered = false;
                }
                get_priority_msg_list(effective_priority).push_back(m);
            }
        }
        // TODO! Comment more
        if (initial_pass) {
            for (int i = 0; i < num_priorities; ++i) {
                num_initial_msgs_left_to_process[i] = priority_msg_lists_[i].size();
            }
            initial_pass = false;
>>>>>>> d39d7083
        }

        // TODO! Maybe optimize
        size_t total_pending_msgs = 0;
        for (int i = 0; i < num_priorities; ++i) {
            total_pending_msgs += priority_msg_lists_[i].size();
        }

        // TODO! Explain
        const size_t effective_granularity = std::min(total_pending_msgs, MESSAGE_SCHEDULER_GRANULARITY);

        // Process a certain number of messages from each priority
        for (int current_priority = MESSAGE_SCHEDULER_MAX_PRIORITY;
             current_priority >= MESSAGE_SCHEDULER_MIN_PRIORITY; --current_priority) {

            // TODO! Explain how this is computed and why
            int priority_exponent = MESSAGE_SCHEDULER_MAX_PRIORITY - current_priority;
            size_t to_process_from_priority = std::max(1ul, effective_granularity >> priority_exponent);
            
            while (linux_thread_message_t *m = get_priority_msg_list(current_priority).head()) {
                if (to_process_from_priority == 0) break;
                
                get_priority_msg_list(current_priority).remove(m);
                --to_process_from_priority;
                if (num_initial_msgs_left_to_process[current_priority - MESSAGE_SCHEDULER_MIN_PRIORITY] > 0) {
                    // About to process one of the initial messages
                    --num_initial_msgs_left_to_process[current_priority - MESSAGE_SCHEDULER_MIN_PRIORITY];
                }

#ifndef NDEBUG
                if (m->reloop_count_ > 0) {
                    --m->reloop_count_;
                    do_store_message(current_thread_, m);
                    continue;
                }
#endif

<<<<<<< HEAD
        m->on_thread_switch();
    }
=======
                m->on_thread_switch();

#ifndef NDEBUG
                pet_watchdog(); // Verify that each message completes in the acceptable time range
#endif
            }
        }
    } while (std::any_of(num_initial_msgs_left_to_process,
                         num_initial_msgs_left_to_process + num_priorities,
                         [] (int msgs_left) -> bool { return msgs_left > 0; } ));
>>>>>>> d39d7083
}

// Pushes messages collected locally global lists available to all
// threads.
void linux_message_hub_t::push_messages() {
    for (int i = 0; i < thread_pool_->n_threads; i++) {
        // Append the local list for ith thread to that thread's global
        // message list.
        thread_queue_t *queue = &queues_[i];
        if (!queue->msg_local_list.empty()) {
            // Transfer messages to the other core

            bool do_wake_up;
            {
                spinlock_acq_t acq(&thread_pool_->threads[i]->message_hub.incoming_messages_lock_);

                // We only need to do a wake up if we're the first people to do a
                // wake up.
                do_wake_up = thread_pool_->threads[i]->message_hub.incoming_messages_.empty();

                thread_pool_->threads[i]->message_hub.incoming_messages_.append_and_clear(&queue->msg_local_list);
            }

            // Wakey wakey, perhaps eggs and bakey
            if (do_wake_up) {
                thread_pool_->threads[i]->message_hub.event_.wakey_wakey();
            }
        }
    }
}<|MERGE_RESOLUTION|>--- conflicted
+++ resolved
@@ -108,27 +108,6 @@
     // You must read wakey-wakeys so that the pipe-based implementation doesn't fill
     // up and so that poll-based event triggering doesn't infinite-loop.
     event_.consume_wakey_wakeys();
-
-<<<<<<< HEAD
-    msg_list_t msg_list;
-
-    // Pull the messages
-    {
-        spinlock_acq_t acq(&incoming_messages_lock_);
-        msg_list.append_and_clear(&incoming_messages_);
-    }
-
-    while (linux_thread_message_t *m = msg_list.head()) {
-        msg_list.remove(m);
-#ifndef NDEBUG
-        if (m->reloop_count_ > 0) {
-            --m->reloop_count_;
-            do_store_message(current_thread_, m);
-            continue;
-=======
-#ifndef NDEBUG
-    start_watchdog(); // Initialize watchdog before handling messages
-#endif
 
     // We loop until we have processed at least the initial batch of events.
     // Note that we let new messages in while we do this, which might be
@@ -172,7 +151,6 @@
                 num_initial_msgs_left_to_process[i] = priority_msg_lists_[i].size();
             }
             initial_pass = false;
->>>>>>> d39d7083
         }
 
         // TODO! Maybe optimize
@@ -210,21 +188,12 @@
                 }
 #endif
 
-<<<<<<< HEAD
-        m->on_thread_switch();
-    }
-=======
                 m->on_thread_switch();
-
-#ifndef NDEBUG
-                pet_watchdog(); // Verify that each message completes in the acceptable time range
-#endif
             }
         }
     } while (std::any_of(num_initial_msgs_left_to_process,
                          num_initial_msgs_left_to_process + num_priorities,
                          [] (int msgs_left) -> bool { return msgs_left > 0; } ));
->>>>>>> d39d7083
 }
 
 // Pushes messages collected locally global lists available to all
