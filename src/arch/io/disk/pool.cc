// Copyright 2010-2012 RethinkDB, all rights reserved.
#include "arch/io/disk/pool.hpp"

#include <fcntl.h>

#include "arch/io/disk.hpp"
#include "config/args.hpp"

#define BLOCKER_POOL_QUEUE_DEPTH (MAX_CONCURRENT_IO_REQUESTS * 2)

pool_diskmgr_t::pool_diskmgr_t(
        linux_event_queue_t *queue, passive_producer_t<action_t *> *_source)
    : source(_source),
      blocker_pool(MAX_CONCURRENT_IO_REQUESTS, queue),
      n_pending(0) {
    if (source->available->get()) pump();
    source->available->set_callback(this);
}

pool_diskmgr_t::~pool_diskmgr_t() {
    assert_thread();
    source->available->unset_callback();
}

void pool_diskmgr_t::action_t::run() {
    if (is_read) {
        ssize_t res;
        do {
            res = pread(fd, buf, count, offset);
        } while (res == -1 && errno == EINTR);
        io_result = res >= 0 ? res : -errno;
    } else {
        ssize_t res;
        do {
            res = pwrite(fd, buf, count, offset);
        } while (res == -1 && errno == EINTR);
        io_result = res >= 0 ? res : -errno;

<<<<<<< HEAD
=======
        // On OS X, we have to manually fsync to complete the write.  (We use F_FULLFSYNC because
        // fsync lies.)  On Linux we just open the descriptor with the O_DSYNC flag.
>>>>>>> 339953a8
#ifndef FILE_SYNC_TECHNIQUE
#error "FILE_SYNC_TECHNIQUE is not defined"
#elif FILE_SYNC_TECHNIQUE == FILE_SYNC_TECHNIQUE_FULLFSYNC
        if (res >= 0) {
            int fcntl_res;
            do {
                fcntl_res = fcntl(fd, F_FULLFSYNC);
            } while (fcntl_res == -1 && errno == EINTR);

            io_result = fcntl_res == -1 ? -errno : res;
        }
#endif  // FILE_SYNC_TECHNIQUE
    }
}

void pool_diskmgr_t::action_t::done() {
    parent->assert_thread();
    parent->n_pending--;
    parent->pump();
    parent->done_fun(this);
}

void pool_diskmgr_t::on_source_availability_changed() {
    assert_thread();
    /* This is called when the queue used to be empty but now has requests on
    it, and also when the queue's last request is consumed. */
    if (source->available->get()) pump();
}

void pool_diskmgr_t::pump() {
    assert_thread();
    while (source->available->get() && n_pending < BLOCKER_POOL_QUEUE_DEPTH) {
        action_t *a = source->pop();
        a->parent = this;
        n_pending++;
        blocker_pool.do_job(a);
    }
}
<|MERGE_RESOLUTION|>--- conflicted
+++ resolved
@@ -36,11 +36,8 @@
         } while (res == -1 && errno == EINTR);
         io_result = res >= 0 ? res : -errno;
 
-<<<<<<< HEAD
-=======
         // On OS X, we have to manually fsync to complete the write.  (We use F_FULLFSYNC because
         // fsync lies.)  On Linux we just open the descriptor with the O_DSYNC flag.
->>>>>>> 339953a8
 #ifndef FILE_SYNC_TECHNIQUE
 #error "FILE_SYNC_TECHNIQUE is not defined"
 #elif FILE_SYNC_TECHNIQUE == FILE_SYNC_TECHNIQUE_FULLFSYNC
