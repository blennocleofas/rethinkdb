--- conflicted
+++ resolved
@@ -75,7 +75,6 @@
     DISABLE_COPYING(linux_direct_file_t);
 };
 
-<<<<<<< HEAD
 class linux_nondirect_file_t : private linux_file_t {
 public:
     using linux_file_t::exists;
@@ -94,37 +93,6 @@
     DISABLE_COPYING(linux_nondirect_file_t);
 };
 
-class linux_io_calls_t : public linux_event_callback_t {
-public:
-    explicit linux_io_calls_t(linux_event_queue_t *queue);
-    ~linux_io_calls_t();
-
-    void process_requests();
-
-    linux_event_queue_t *queue;
-    io_context_t aio_context;
-    fd_t aio_notify_fd;
-    
-    // Number of requests in the OS right now
-    int n_pending;
-    
-    // TODO: now that we have only one queue, merge queue_t and linux_io_calls_t
-    
-    struct queue_t {
-        linux_io_calls_t *parent;
-        typedef std::vector<iocb*> request_vector_t;
-        request_vector_t queue;
-        
-        explicit queue_t(linux_io_calls_t *parent);
-        int process_request_batch();
-        ~queue_t();
-    } io_requests;
-
-public:
-    void on_event(int events);
-    void aio_notify(iocb *event, int result);
-};
-=======
 // Older kernels that don't support eventfd require a shittier
 // implementation of linux_io_calls_t because we can't find out about
 // AIO notifications in the standard epoll loop.
@@ -135,6 +103,5 @@
 #include "arch/linux/disk/linux_io_calls_eventfd.hpp"
 typedef linux_io_calls_eventfd_t linux_io_calls_t;
 #endif
->>>>>>> 93acab85
 
 #endif // __ARCH_LINUX_DISK_HPP__
