#include "protob/protob.hpp"

#include "errors.hpp"
#include <boost/bind.hpp>

#include "arch/arch.hpp"

template <class request_t, class response_t, class context_t>
protob_server_t<request_t, response_t, context_t>::protob_server_t(int port, boost::function<response_t(request_t *, context_t *)> _f, protob_server_callback_mode_t _cb_mode)
    : f(_f), cb_mode(_cb_mode) {
    tcp_listener.init(new tcp_listener_t(port, boost::bind(&protob_server_t<request_t, response_t, context_t>::handle_conn, this, _1, auto_drainer_t::lock_t(&auto_drainer))));
}

template <class request_t, class response_t, class context_t>
protob_server_t<request_t, response_t, context_t>::~protob_server_t() { }

template <class request_t, class response_t, class context_t>
void protob_server_t<request_t, response_t, context_t>::handle_conn(const scoped_ptr_t<nascent_tcp_conn_t> &nconn, auto_drainer_t::lock_t keepalive) {
    context_t ctx;
    scoped_ptr_t<tcp_conn_t> conn;
    nconn->ennervate(&conn);

    //TODO figure out how to do this with less copying
    for (;;) {
        request_t request;
        try {
            int size;
            conn->read(&size, sizeof(size), keepalive.get_drain_signal());

            scoped_array_t<char> data(size);
            conn->read(data.data(), size, keepalive.get_drain_signal());

            request.ParseFromArray(data.data(), size);
        } catch (tcp_conn_read_closed_exc_t &) {
            //TODO need to figure out what blocks us up here in non inline cb
            //mode
            return;
        }

        try {
            switch (cb_mode) {
                case INLINE:
                    send(f(&request, &ctx), conn.get(), keepalive.get_drain_signal());
                    break;
                case CORO_ORDERED:
                    crash("unimplemented");
                    break;
                case CORO_UNORDERED:
                    crash("unimplemented");
                    break;
                default:
                    crash("unreachable");
                    break;
            }
        } catch (tcp_conn_write_closed_exc_t &) {
            //TODO need to figure out what blocks us up here in non inline cb
            //mode
            return;
        }
    }
}

<<<<<<< HEAD
template <class request_t, class response_t, class context_t>
void protob_server_t<request_t, response_t, context_t>::send(const response_t &res, tcp_conn_t *conn, signal_t *closer) THROWS_ONLY(tcp_conn_t::write_closed_exc_t) {
=======
template <class request_t, class response_t>
void protob_server_t<request_t, response_t>::send(const response_t &res, tcp_conn_t *conn, signal_t *closer) THROWS_ONLY(tcp_conn_write_closed_exc_t) {
>>>>>>> b9431619
    int size = res.ByteSize();
    conn->write(&size, sizeof(res.ByteSize()), closer);
    scoped_array_t<char> data(size);

    res.SerializeToArray(data.data(), size);
    conn->write(data.data(), size, closer);
}<|MERGE_RESOLUTION|>--- conflicted
+++ resolved
@@ -60,13 +60,8 @@
     }
 }
 
-<<<<<<< HEAD
 template <class request_t, class response_t, class context_t>
-void protob_server_t<request_t, response_t, context_t>::send(const response_t &res, tcp_conn_t *conn, signal_t *closer) THROWS_ONLY(tcp_conn_t::write_closed_exc_t) {
-=======
-template <class request_t, class response_t>
-void protob_server_t<request_t, response_t>::send(const response_t &res, tcp_conn_t *conn, signal_t *closer) THROWS_ONLY(tcp_conn_write_closed_exc_t) {
->>>>>>> b9431619
+void protob_server_t<request_t, response_t, context_t>::send(const response_t &res, tcp_conn_t *conn, signal_t *closer) THROWS_ONLY(tcp_conn_write_closed_exc_t) {
     int size = res.ByteSize();
     conn->write(&size, sizeof(res.ByteSize()), closer);
     scoped_array_t<char> data(size);
