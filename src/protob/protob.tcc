#include "protob/protob.hpp"

#include "errors.hpp"
#include <boost/bind.hpp>
#include <google/protobuf/stubs/common.h>

#include "arch/arch.hpp"

template <class request_t, class response_t, class context_t>
protob_server_t<request_t, response_t, context_t>::protob_server_t(int port, boost::function<response_t(request_t *, context_t *)> _f, response_t (*on_unparsable_query)(request_t *), protob_server_callback_mode_t _cb_mode)
    : f(_f), cb_mode(_cb_mode) {
    tcp_listener.init(new tcp_listener_t(port, boost::bind(&protob_server_t<request_t, response_t, context_t>::handle_conn, this, _1, auto_drainer_t::lock_t(&auto_drainer), on_unparsable_query)));
}

template <class request_t, class response_t, class context_t>
protob_server_t<request_t, response_t, context_t>::~protob_server_t() { }

template <class request_t, class response_t, class context_t>
void protob_server_t<request_t, response_t, context_t>::handle_conn(const scoped_ptr_t<nascent_tcp_conn_t> &nconn, auto_drainer_t::lock_t keepalive, response_t (*on_unparsable_query)(request_t *)) {
<<<<<<< HEAD
#ifdef NDEBUG
    google::protobuf::LogSilencer suppress_log_messages;
#endif

=======
>>>>>>> 6b3eccd1
    context_t ctx;
    scoped_ptr_t<tcp_conn_t> conn;
    nconn->ennervate(&conn);

    //TODO figure out how to do this with less copying
    for (;;) {
        request_t request;
        bool force_response = false;
        response_t forced_response;
        try {
            int size;
            conn->read(&size, sizeof(size), keepalive.get_drain_signal());

            scoped_array_t<char> data(size);
            conn->read(data.data(), size, keepalive.get_drain_signal());

            bool res = request.ParseFromArray(data.data(), size);
            if (!res) {
                forced_response = (*on_unparsable_query)(&request);
                force_response = true;
            }
        } catch (tcp_conn_read_closed_exc_t &) {
            //TODO need to figure out what blocks us up here in non inline cb
            //mode
            return;
        }

        try {
            switch (cb_mode) {
                case INLINE:
                    if (force_response) {
                        send(forced_response, conn.get(), keepalive.get_drain_signal());
                    } else {
                        send(f(&request, &ctx), conn.get(), keepalive.get_drain_signal());
                    }
                    break;
                case CORO_ORDERED:
                    crash("unimplemented");
                    break;
                case CORO_UNORDERED:
                    crash("unimplemented");
                    break;
                default:
                    crash("unreachable");
                    break;
            }
        } catch (tcp_conn_write_closed_exc_t &) {
            //TODO need to figure out what blocks us up here in non inline cb
            //mode
            return;
        }
    }
}

template <class request_t, class response_t, class context_t>
void protob_server_t<request_t, response_t, context_t>::send(const response_t &res, tcp_conn_t *conn, signal_t *closer) THROWS_ONLY(tcp_conn_write_closed_exc_t) {
    int size = res.ByteSize();
    conn->write(&size, sizeof(res.ByteSize()), closer);
    scoped_array_t<char> data(size);

    res.SerializeToArray(data.data(), size);
    conn->write(data.data(), size, closer);
}<|MERGE_RESOLUTION|>--- conflicted
+++ resolved
@@ -17,13 +17,6 @@
 
 template <class request_t, class response_t, class context_t>
 void protob_server_t<request_t, response_t, context_t>::handle_conn(const scoped_ptr_t<nascent_tcp_conn_t> &nconn, auto_drainer_t::lock_t keepalive, response_t (*on_unparsable_query)(request_t *)) {
-<<<<<<< HEAD
-#ifdef NDEBUG
-    google::protobuf::LogSilencer suppress_log_messages;
-#endif
-
-=======
->>>>>>> 6b3eccd1
     context_t ctx;
     scoped_ptr_t<tcp_conn_t> conn;
     nconn->ennervate(&conn);
