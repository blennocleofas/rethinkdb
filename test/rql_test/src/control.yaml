--- conflicted
+++ resolved
@@ -142,13 +142,9 @@
     # TODO: what happens if we pass static values to things that expect functions (=> error unless we explicitly define it)
     
     # forEach
-<<<<<<< HEAD
-    - js: r.expr([1, 2, 3]).forEach(function (row) { return tbl.insert({ id:row }) })
-=======
-    - js: "r.expr([1, 2, 3]).forEach(function (row) { return tbl.insert({ 'id': row }) })"
-      py: "r.expr([1, 2, 3]).forEach(lambda row: tbl.insert({ 'id': row }))"
-      rb: "r.expr([1, 2, 3]).forEach{ |row| tbl.insert { :id => row } }"
->>>>>>> 6d48fdb5
+    - js: r([1, 2, 3]).forEach(function (row) { return tbl.insert({ id:row }) })
+      py: r.expr([1, 2, 3]).for_each(lambda row:tbl.insert({ 'id':row }))
+      rb: r([1, 2, 3]).for_each{ |row| tbl.insert { :id => row } }"
       ot: ({'inserted':3})
 
     # XXX
