desc: Tests replacement of selections
tests:

    # Set up some data
    - cd: r.db('test').table_create('test')
      ot: ({'created':1})

    - def: tbl = r.db('test').table('test')

    - cd: r.db('test').table_create('test2')
      ot: ({'created':1})

    - def: tbl2 = r.db('test').table('test2')
      cd: []

    - py: tbl.insert([{'id':i} for i in xrange(100)])
      js: |
        tbl.insert(function(){
            var res = []
            for (var i = 0; i < 100; i++) {
                res.push({id:i});
            }
            return res;
        }())
      rb: tbl.insert((1..100).map{ |i| {:id => i } })
      ot: ({'inserted':100})

    - cd: tbl.count()
      ot: 100

    # Identity

    - py: tbl.get(12).replace(lambda row:{'id':row['id']})
      js: tbl.get(12).replace(function(row) { return {'id':row('id')}; })
      rb: tbl.get(12).replace{ |row| { :id => row[:id] } }
      ot: ({'unchanged':1})

    # Replace single row

    - py: tbl.get(12).replace(lambda row:{'id':row['id'], 'a':row['id']})
      js: tbl.get(12).replace(function(row) { return {'id':row('id'), 'a':row('id')}; })
      rb: tbl.get(12).replace{ |row| { :id => row[:id], :a => row[:id] } }
      ot: ({'replaced':1})

    - py: tbl.get(13).replace(lambda row:None)
      js: tbl.get(13).replace(function(row) { return null; })
      rb: tbl.get(13).replace{ |row| nil }
      ot: ({'deleted':1})

    # Replace selection of table

    - py: tbl.between(10, 20).replace(lambda row:{'a':1})
      js: tbl.between(10, 20).replace(function(row) { return {'a':1}; })
      ot: ({'errors':10, 'first_error':'Inserted object must have primary key `id`:\n{\n\t\"a\":\t1\n}'})
      rb: 
        cd: tbl.between(10, 20).replace{ |row| {:a => 1} }
        ot: "{:errors => 10, :first_error => \"Inserted object must have primary key `id`:\\n{\\n\\t\\\"a\\\":\\t1\\n}\"}"



    - py: tbl.filter(lambda row:(row['id'] >= 10) & (row['id'] < 20)).replace(lambda row:{'id':row['id'], 'a':row['id']})
      js: tbl.filter(function(row) { return row('id').ge(10).and(row('id').lt(20))}).replace(function(row) { return {'id':row('id'), 'a':row('id')}; })
      rb: tbl.filter{ |row|
            (row[:id] >= 10).and(row[:id] < 20)
          }.replace{ |row|
            { :id => row[:id], :a => row[:id] } }
      ot: ({'replaced':8, 'unchanged':1})

    # trying to change pkey of a document
    - cd: tbl.get(1).replace({'id':2,'a':1})
      ot:
        cd: ({'first_error':'Primary key `id` cannot be changed ({\n\t"id":\t1\n} -> {\n\t"a":\t1,\n\t"id":\t2\n})','errors':1})
        rb: ({ :first_error => "Primary key `id` cannot be changed ({\n\t\"id\":\t1\n} -> {\n\t\"a\":\t1,\n\t\"id\":\t2\n})", :errors => 1 })
      
    # not passing a pkey in the first place
    - cd: tbl.get(1).replace({'a':1})
<<<<<<< HEAD
      ot: ({'first_error':'Inserted object must have primary key `id`:\n{\n\t"a":\t1\n}','errors':1})
=======
      rb: [] # TODO: the error message doesn't parse
      ot:
        cd: ({'first_error':'New value must have primary key `id`:\n{\n\t"a":\t1\n}','errors':1})
        # rb: ({:first_error => "New value must have primary key `id`:\n{\n\t\"a\":\t1\n}", :errors => 1})
>>>>>>> 686cc541
    
    # check r.row, static value and otherwise
    - py: tbl.get(1).replace({'id':r.row['id'],'a':'b'})
      js: tbl.get(1).replace({'id':r.row('id'),'a':'b'})
      rb: tbl.get(1).replace{ |row| { :id => row[:id], :a => 'b' } }
      ot: ({'replaced':1})
      
    - cd: tbl.get(1).replace(r.row.merge({'a':'b'}))
      ot: ({'unchanged':1})
      
    # test atomicity constraints
    - cd: tbl.get(1).replace(r.row.merge({'c':r.js('5')}))
      ot: err('RqlRuntimeError', 'Could not prove function deterministic.  Maybe you want to use the non_atomic flag?', [0])
      
    - cd: tbl.get(1).replace(r.row.merge({'c':tbl.nth(0)}))
      ot: err('RqlRuntimeError', 'Could not prove function deterministic.  Maybe you want to use the non_atomic flag?', [0])
      
    - py: tbl.get(1).replace(r.row.merge({'c':r.js('5')}), non_atomic=True)
      js: tbl.get(1).replace(r.row.merge({'c':r.js('5')}), {'nonAtomic':true})
      rb: tbl.get(1).replace(:non_atomic){ |row| row.merge({ :c => r.js('5') })}
      ot: ({'replaced':1})
      
    - js: tbl.get(1).replace({}, 'foo')
      cd: []
      ot: err('RqlDriverError', 'Expected 1 argument(s) but found 2.')
      
    - js: tbl.get(1).replace({}, {'foo':'bar'})
      cd: []
      ot: err('RqlCompileError', 'Unrecognized optional argument `foo`.')
      
    # Replace whole table

    - py: tbl.replace(lambda row:None)
      js: tbl.replace(function(row) { return null; })
      rb: tbl.replace{ |row| nil }
      ot: ({'deleted':99})

    # clean up
    - cd: r.db('test').table_drop('test')
      ot: "({'dropped':1})"
    - cd: r.db('test').table_drop('test2')
      ot: "({'dropped':1})"


<|MERGE_RESOLUTION|>--- conflicted
+++ resolved
@@ -74,14 +74,10 @@
       
     # not passing a pkey in the first place
     - cd: tbl.get(1).replace({'a':1})
-<<<<<<< HEAD
-      ot: ({'first_error':'Inserted object must have primary key `id`:\n{\n\t"a":\t1\n}','errors':1})
-=======
       rb: [] # TODO: the error message doesn't parse
       ot:
-        cd: ({'first_error':'New value must have primary key `id`:\n{\n\t"a":\t1\n}','errors':1})
-        # rb: ({:first_error => "New value must have primary key `id`:\n{\n\t\"a\":\t1\n}", :errors => 1})
->>>>>>> 686cc541
+        cd: ({'first_error':'Inserted object must have primary key `id`:\n{\n\t"a":\t1\n}','errors':1})
+        # rb: ({:first_error => "Inserted object must have primary key `id`:\n{\n\t\"a\":\t1\n}", :errors => 1})
     
     # check r.row, static value and otherwise
     - py: tbl.get(1).replace({'id':r.row['id'],'a':'b'})
